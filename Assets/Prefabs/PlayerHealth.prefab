%YAML 1.1
%TAG !u! tag:unity3d.com,2011:
--- !u!1 &273654467579447363
GameObject:
  m_ObjectHideFlags: 0
  m_CorrespondingSourceObject: {fileID: 0}
  m_PrefabInstance: {fileID: 0}
  m_PrefabAsset: {fileID: 0}
  serializedVersion: 6
  m_Component:
  - component: {fileID: 8334949206201657897}
  - component: {fileID: 7099629100251117710}
  - component: {fileID: 3745518888560801377}
  m_Layer: 0
  m_Name: Background
  m_TagString: Untagged
  m_Icon: {fileID: 0}
  m_NavMeshLayer: 0
  m_StaticEditorFlags: 0
  m_IsActive: 1
--- !u!224 &8334949206201657897
RectTransform:
  m_ObjectHideFlags: 0
  m_CorrespondingSourceObject: {fileID: 0}
  m_PrefabInstance: {fileID: 0}
  m_PrefabAsset: {fileID: 0}
  m_GameObject: {fileID: 273654467579447363}
  m_LocalRotation: {x: -0, y: -0, z: -0, w: 1}
  m_LocalPosition: {x: 0, y: 0, z: 0}
  m_LocalScale: {x: 1, y: 1, z: 1}
  m_ConstrainProportionsScale: 0
  m_Children: []
  m_Father: {fileID: 6895367337117005374}
  m_LocalEulerAnglesHint: {x: 0, y: 0, z: 0}
  m_AnchorMin: {x: 0, y: 0.25}
  m_AnchorMax: {x: 1, y: 0.75}
  m_AnchoredPosition: {x: 0, y: 0}
  m_SizeDelta: {x: 0, y: 0}
  m_Pivot: {x: 0.5, y: 0.5}
--- !u!222 &7099629100251117710
CanvasRenderer:
  m_ObjectHideFlags: 0
  m_CorrespondingSourceObject: {fileID: 0}
  m_PrefabInstance: {fileID: 0}
  m_PrefabAsset: {fileID: 0}
  m_GameObject: {fileID: 273654467579447363}
  m_CullTransparentMesh: 1
--- !u!114 &3745518888560801377
MonoBehaviour:
  m_ObjectHideFlags: 0
  m_CorrespondingSourceObject: {fileID: 0}
  m_PrefabInstance: {fileID: 0}
  m_PrefabAsset: {fileID: 0}
  m_GameObject: {fileID: 273654467579447363}
  m_Enabled: 1
  m_EditorHideFlags: 0
  m_Script: {fileID: 11500000, guid: fe87c0e1cc204ed48ad3b37840f39efc, type: 3}
  m_Name: 
  m_EditorClassIdentifier: 
  m_Material: {fileID: 0}
  m_Color: {r: 1, g: 1, b: 1, a: 1}
  m_RaycastTarget: 1
  m_RaycastPadding: {x: 0, y: 0, z: 0, w: 0}
  m_Maskable: 1
  m_OnCullStateChanged:
    m_PersistentCalls:
      m_Calls: []
  m_Sprite: {fileID: 10907, guid: 0000000000000000f000000000000000, type: 0}
  m_Type: 1
  m_PreserveAspect: 0
  m_FillCenter: 1
  m_FillMethod: 4
  m_FillAmount: 1
  m_FillClockwise: 1
  m_FillOrigin: 0
  m_UseSpriteMesh: 0
  m_PixelsPerUnitMultiplier: 1
--- !u!1 &2275297773169260780
GameObject:
  m_ObjectHideFlags: 0
  m_CorrespondingSourceObject: {fileID: 0}
  m_PrefabInstance: {fileID: 0}
  m_PrefabAsset: {fileID: 0}
  serializedVersion: 6
  m_Component:
  - component: {fileID: 6895367337117005374}
  - component: {fileID: 5836004030239559317}
  - component: {fileID: 8028217069759217270}
  - component: {fileID: 4409037748372421749}
  m_Layer: 0
  m_Name: PlayerHealth
  m_TagString: Untagged
  m_Icon: {fileID: 0}
  m_NavMeshLayer: 0
  m_StaticEditorFlags: 0
  m_IsActive: 1
--- !u!224 &6895367337117005374
RectTransform:
  m_ObjectHideFlags: 0
  m_CorrespondingSourceObject: {fileID: 0}
  m_PrefabInstance: {fileID: 0}
  m_PrefabAsset: {fileID: 0}
  m_GameObject: {fileID: 2275297773169260780}
  m_LocalRotation: {x: 0, y: 0, z: 0, w: 1}
  m_LocalPosition: {x: 0, y: 0, z: 0}
  m_LocalScale: {x: 1, y: 1, z: 1}
  m_ConstrainProportionsScale: 0
  m_Children:
  - {fileID: 8334949206201657897}
  - {fileID: 8800622744555105113}
<<<<<<< HEAD
  - {fileID: 7711105472235964314}
=======
>>>>>>> c99cd24e
  - {fileID: 4359336460372124689}
  m_Father: {fileID: 0}
  m_LocalEulerAnglesHint: {x: 0, y: 0, z: 0}
  m_AnchorMin: {x: 0, y: 1}
  m_AnchorMax: {x: 0, y: 1}
  m_AnchoredPosition: {x: -40, y: 0}
  m_SizeDelta: {x: 160, y: 20}
  m_Pivot: {x: -0.25, y: 1}
--- !u!114 &5836004030239559317
MonoBehaviour:
  m_ObjectHideFlags: 0
  m_CorrespondingSourceObject: {fileID: 0}
  m_PrefabInstance: {fileID: 0}
  m_PrefabAsset: {fileID: 0}
  m_GameObject: {fileID: 2275297773169260780}
  m_Enabled: 1
  m_EditorHideFlags: 0
  m_Script: {fileID: 11500000, guid: 67db9e8f0e2ae9c40bc1e2b64352a6b4, type: 3}
  m_Name: 
  m_EditorClassIdentifier: 
  m_Navigation:
    m_Mode: 3
    m_WrapAround: 0
    m_SelectOnUp: {fileID: 0}
    m_SelectOnDown: {fileID: 0}
    m_SelectOnLeft: {fileID: 0}
    m_SelectOnRight: {fileID: 0}
  m_Transition: 1
  m_Colors:
    m_NormalColor: {r: 1, g: 1, b: 1, a: 1}
    m_HighlightedColor: {r: 0.9607843, g: 0.9607843, b: 0.9607843, a: 1}
    m_PressedColor: {r: 0.78431374, g: 0.78431374, b: 0.78431374, a: 1}
    m_SelectedColor: {r: 0.9607843, g: 0.9607843, b: 0.9607843, a: 1}
    m_DisabledColor: {r: 0.78431374, g: 0.78431374, b: 0.78431374, a: 0.5019608}
    m_ColorMultiplier: 1
    m_FadeDuration: 0.1
  m_SpriteState:
    m_HighlightedSprite: {fileID: 0}
    m_PressedSprite: {fileID: 0}
    m_SelectedSprite: {fileID: 0}
    m_DisabledSprite: {fileID: 0}
  m_AnimationTriggers:
    m_NormalTrigger: Normal
    m_HighlightedTrigger: Highlighted
    m_PressedTrigger: Pressed
    m_SelectedTrigger: Selected
    m_DisabledTrigger: Disabled
  m_Interactable: 0
  m_TargetGraphic: {fileID: 0}
  m_FillRect: {fileID: 784306146084957358}
  m_HandleRect: {fileID: 0}
  m_Direction: 0
  m_MinValue: 0
  m_MaxValue: 100
  m_WholeNumbers: 1
  m_Value: 1
  m_OnValueChanged:
    m_PersistentCalls:
      m_Calls:
      - m_Target: {fileID: 0}
        m_TargetAssemblyTypeName: 
        m_MethodName: 
        m_Mode: 1
        m_Arguments:
          m_ObjectArgument: {fileID: 0}
          m_ObjectArgumentAssemblyTypeName: 
          m_IntArgument: 0
          m_FloatArgument: 0
          m_StringArgument: 
          m_BoolArgument: 0
        m_CallState: 2
--- !u!114 &8028217069759217270
MonoBehaviour:
  m_ObjectHideFlags: 0
  m_CorrespondingSourceObject: {fileID: 0}
  m_PrefabInstance: {fileID: 0}
  m_PrefabAsset: {fileID: 0}
  m_GameObject: {fileID: 2275297773169260780}
  m_Enabled: 1
  m_EditorHideFlags: 0
  m_Script: {fileID: 11500000, guid: e741851cba3ad425c91ecf922cc6b379, type: 3}
  m_Name: 
  m_EditorClassIdentifier: 
  _data:
    _json: '{"declarations":{"Kind":"Object","collection":{"$content":[],"$version":"A"},"$version":"A"}}'
    _objectReferences: []
--- !u!114 &4409037748372421749
MonoBehaviour:
  m_ObjectHideFlags: 0
  m_CorrespondingSourceObject: {fileID: 0}
  m_PrefabInstance: {fileID: 0}
  m_PrefabAsset: {fileID: 0}
  m_GameObject: {fileID: 2275297773169260780}
  m_Enabled: 1
  m_EditorHideFlags: 0
  m_Script: {fileID: 11500000, guid: d2fe5546f775c47d2820aa5e8a715f53, type: 3}
  m_Name: 
  m_EditorClassIdentifier: 
  _data:
    _json: '{"nest":{"source":"Macro","macro":0,"embed":null}}'
    _objectReferences:
    - {fileID: 11400000, guid: c714202040043214e94a20ca4325264c, type: 2}
<<<<<<< HEAD
--- !u!1 &4470608163412774648
=======
--- !u!1 &4785154556253405220
>>>>>>> c99cd24e
GameObject:
  m_ObjectHideFlags: 0
  m_CorrespondingSourceObject: {fileID: 0}
  m_PrefabInstance: {fileID: 0}
  m_PrefabAsset: {fileID: 0}
  serializedVersion: 6
  m_Component:
  - component: {fileID: 4359336460372124689}
  - component: {fileID: 8296624564839213388}
  - component: {fileID: 7060421626690670072}
  - component: {fileID: 1465421718127968026}
  m_Layer: 0
  m_Name: heart_0
  m_TagString: Untagged
  m_Icon: {fileID: 0}
  m_NavMeshLayer: 0
  m_StaticEditorFlags: 0
  m_IsActive: 1
--- !u!224 &4359336460372124689
RectTransform:
  m_ObjectHideFlags: 0
  m_CorrespondingSourceObject: {fileID: 0}
  m_PrefabInstance: {fileID: 0}
  m_PrefabAsset: {fileID: 0}
<<<<<<< HEAD
  m_GameObject: {fileID: 4470608163412774648}
  m_LocalRotation: {x: -0, y: -0, z: -0, w: 1}
  m_LocalPosition: {x: 0, y: 0, z: 0}
  m_LocalScale: {x: 1, y: 1, z: 1}
  m_ConstrainProportionsScale: 0
  m_Children:
  - {fileID: 4405225533099364257}
  m_Father: {fileID: 6895367337117005374}
  m_LocalEulerAnglesHint: {x: 0, y: 0, z: 0}
  m_AnchorMin: {x: 0, y: 0}
  m_AnchorMax: {x: 1, y: 1}
  m_AnchoredPosition: {x: 0, y: 0}
  m_SizeDelta: {x: -20, y: 0}
  m_Pivot: {x: 0.5, y: 0.5}
--- !u!1 &4785154556253405220
GameObject:
  m_ObjectHideFlags: 0
  m_CorrespondingSourceObject: {fileID: 0}
  m_PrefabInstance: {fileID: 0}
  m_PrefabAsset: {fileID: 0}
  serializedVersion: 6
  m_Component:
  - component: {fileID: 4359336460372124689}
  - component: {fileID: 8296624564839213388}
  - component: {fileID: 7060421626690670072}
  - component: {fileID: 1465421718127968026}
  m_Layer: 0
  m_Name: heart_0
  m_TagString: Untagged
  m_Icon: {fileID: 0}
  m_NavMeshLayer: 0
  m_StaticEditorFlags: 0
  m_IsActive: 1
--- !u!224 &4359336460372124689
RectTransform:
  m_ObjectHideFlags: 0
  m_CorrespondingSourceObject: {fileID: 0}
  m_PrefabInstance: {fileID: 0}
  m_PrefabAsset: {fileID: 0}
=======
>>>>>>> c99cd24e
  m_GameObject: {fileID: 4785154556253405220}
  m_LocalRotation: {x: 0, y: 0, z: 0, w: 1}
  m_LocalPosition: {x: 0, y: 0, z: 0}
  m_LocalScale: {x: 1.7424, y: 1.7424, z: 1.7424}
  m_ConstrainProportionsScale: 0
  m_Children: []
  m_Father: {fileID: 6895367337117005374}
  m_LocalEulerAnglesHint: {x: 0, y: 0, z: 0}
  m_AnchorMin: {x: 0.5, y: 0.5}
  m_AnchorMax: {x: 0.5, y: 0.5}
<<<<<<< HEAD
  m_AnchoredPosition: {x: -92.8, y: 0.020661}
=======
  m_AnchoredPosition: {x: -92.8, y: 0.0206604}
>>>>>>> c99cd24e
  m_SizeDelta: {x: 20.0413, y: 20.0409}
  m_Pivot: {x: 0.5, y: 0.5}
--- !u!95 &8296624564839213388
Animator:
  serializedVersion: 7
  m_ObjectHideFlags: 0
  m_CorrespondingSourceObject: {fileID: 0}
  m_PrefabInstance: {fileID: 0}
  m_PrefabAsset: {fileID: 0}
  m_GameObject: {fileID: 4785154556253405220}
  m_Enabled: 1
  m_Avatar: {fileID: 0}
  m_Controller: {fileID: 9100000, guid: ec4718161bc103540b58c9871d9b8258, type: 2}
  m_CullingMode: 0
  m_UpdateMode: 0
  m_ApplyRootMotion: 0
  m_LinearVelocityBlending: 0
  m_StabilizeFeet: 0
  m_AnimatePhysics: 0
  m_WarningMessage: 
  m_HasTransformHierarchy: 1
  m_AllowConstantClipSamplingOptimization: 1
  m_KeepAnimatorStateOnDisable: 0
  m_WriteDefaultValuesOnDisable: 0
--- !u!222 &7060421626690670072
CanvasRenderer:
  m_ObjectHideFlags: 0
  m_CorrespondingSourceObject: {fileID: 0}
  m_PrefabInstance: {fileID: 0}
  m_PrefabAsset: {fileID: 0}
  m_GameObject: {fileID: 4785154556253405220}
  m_CullTransparentMesh: 1
--- !u!114 &1465421718127968026
MonoBehaviour:
  m_ObjectHideFlags: 0
  m_CorrespondingSourceObject: {fileID: 0}
  m_PrefabInstance: {fileID: 0}
  m_PrefabAsset: {fileID: 0}
  m_GameObject: {fileID: 4785154556253405220}
  m_Enabled: 1
  m_EditorHideFlags: 0
  m_Script: {fileID: 11500000, guid: fe87c0e1cc204ed48ad3b37840f39efc, type: 3}
  m_Name: 
  m_EditorClassIdentifier: 
  m_Material: {fileID: 0}
  m_Color: {r: 1, g: 1, b: 1, a: 1}
  m_RaycastTarget: 1
  m_RaycastPadding: {x: 0, y: 0, z: 0, w: 0}
  m_Maskable: 1
  m_OnCullStateChanged:
    m_PersistentCalls:
      m_Calls: []
  m_Sprite: {fileID: -744727505, guid: 2dd722c5479e6fa4abbded1b6e87359e, type: 3}
  m_Type: 0
  m_PreserveAspect: 0
  m_FillCenter: 1
  m_FillMethod: 4
  m_FillAmount: 1
  m_FillClockwise: 1
  m_FillOrigin: 0
  m_UseSpriteMesh: 0
  m_PixelsPerUnitMultiplier: 1
--- !u!1 &8207009269211569096
GameObject:
  m_ObjectHideFlags: 0
  m_CorrespondingSourceObject: {fileID: 0}
  m_PrefabInstance: {fileID: 0}
  m_PrefabAsset: {fileID: 0}
  serializedVersion: 6
  m_Component:
  - component: {fileID: 8800622744555105113}
  m_Layer: 0
  m_Name: Fill Area
  m_TagString: Untagged
  m_Icon: {fileID: 0}
  m_NavMeshLayer: 0
  m_StaticEditorFlags: 0
  m_IsActive: 1
--- !u!224 &8800622744555105113
RectTransform:
  m_ObjectHideFlags: 0
  m_CorrespondingSourceObject: {fileID: 0}
  m_PrefabInstance: {fileID: 0}
  m_PrefabAsset: {fileID: 0}
  m_GameObject: {fileID: 8207009269211569096}
  m_LocalRotation: {x: -0, y: -0, z: -0, w: 1}
  m_LocalPosition: {x: 0, y: 0, z: 0}
  m_LocalScale: {x: 1, y: 1, z: 1}
  m_ConstrainProportionsScale: 0
  m_Children:
  - {fileID: 784306146084957358}
  m_Father: {fileID: 6895367337117005374}
  m_LocalEulerAnglesHint: {x: 0, y: 0, z: 0}
  m_AnchorMin: {x: 0, y: 0.25}
  m_AnchorMax: {x: 1, y: 0.75}
  m_AnchoredPosition: {x: 1.3049011, y: 0}
  m_SizeDelta: {x: -7.3902, y: 0}
  m_Pivot: {x: 0.5, y: 0.5}
--- !u!1 &8352004610991652255
GameObject:
  m_ObjectHideFlags: 0
  m_CorrespondingSourceObject: {fileID: 0}
  m_PrefabInstance: {fileID: 0}
  m_PrefabAsset: {fileID: 0}
  serializedVersion: 6
  m_Component:
  - component: {fileID: 784306146084957358}
  - component: {fileID: 7019614838935899958}
  - component: {fileID: 4610649789026038531}
  m_Layer: 0
  m_Name: Fill
  m_TagString: Untagged
  m_Icon: {fileID: 0}
  m_NavMeshLayer: 0
  m_StaticEditorFlags: 0
  m_IsActive: 1
--- !u!224 &784306146084957358
RectTransform:
  m_ObjectHideFlags: 0
  m_CorrespondingSourceObject: {fileID: 0}
  m_PrefabInstance: {fileID: 0}
  m_PrefabAsset: {fileID: 0}
  m_GameObject: {fileID: 8352004610991652255}
  m_LocalRotation: {x: -0, y: -0, z: -0, w: 1}
  m_LocalPosition: {x: 0, y: 0, z: 0}
  m_LocalScale: {x: 1, y: 1, z: 1}
  m_ConstrainProportionsScale: 0
  m_Children: []
  m_Father: {fileID: 8800622744555105113}
  m_LocalEulerAnglesHint: {x: 0, y: 0, z: 0}
  m_AnchorMin: {x: 0, y: 0}
  m_AnchorMax: {x: 0, y: 0}
  m_AnchoredPosition: {x: 0, y: 0}
  m_SizeDelta: {x: 10, y: 0}
  m_Pivot: {x: 0.5, y: 0.5}
--- !u!222 &7019614838935899958
CanvasRenderer:
  m_ObjectHideFlags: 0
  m_CorrespondingSourceObject: {fileID: 0}
  m_PrefabInstance: {fileID: 0}
  m_PrefabAsset: {fileID: 0}
  m_GameObject: {fileID: 8352004610991652255}
  m_CullTransparentMesh: 1
--- !u!114 &4610649789026038531
MonoBehaviour:
  m_ObjectHideFlags: 0
  m_CorrespondingSourceObject: {fileID: 0}
  m_PrefabInstance: {fileID: 0}
  m_PrefabAsset: {fileID: 0}
  m_GameObject: {fileID: 8352004610991652255}
  m_Enabled: 1
  m_EditorHideFlags: 0
  m_Script: {fileID: 11500000, guid: fe87c0e1cc204ed48ad3b37840f39efc, type: 3}
  m_Name: 
  m_EditorClassIdentifier: 
  m_Material: {fileID: 0}
  m_Color: {r: 0.07564971, g: 0.9433962, b: 0.0817508, a: 1}
  m_RaycastTarget: 1
  m_RaycastPadding: {x: 0, y: 0, z: 0, w: 0}
  m_Maskable: 1
  m_OnCullStateChanged:
    m_PersistentCalls:
      m_Calls: []
  m_Sprite: {fileID: 10905, guid: 0000000000000000f000000000000000, type: 0}
  m_Type: 1
  m_PreserveAspect: 0
  m_FillCenter: 1
  m_FillMethod: 4
  m_FillAmount: 1
  m_FillClockwise: 1
  m_FillOrigin: 0
  m_UseSpriteMesh: 0
  m_PixelsPerUnitMultiplier: 1<|MERGE_RESOLUTION|>--- conflicted
+++ resolved
@@ -108,10 +108,6 @@
   m_Children:
   - {fileID: 8334949206201657897}
   - {fileID: 8800622744555105113}
-<<<<<<< HEAD
-  - {fileID: 7711105472235964314}
-=======
->>>>>>> c99cd24e
   - {fileID: 4359336460372124689}
   m_Father: {fileID: 0}
   m_LocalEulerAnglesHint: {x: 0, y: 0, z: 0}
@@ -214,11 +210,7 @@
     _json: '{"nest":{"source":"Macro","macro":0,"embed":null}}'
     _objectReferences:
     - {fileID: 11400000, guid: c714202040043214e94a20ca4325264c, type: 2}
-<<<<<<< HEAD
---- !u!1 &4470608163412774648
-=======
 --- !u!1 &4785154556253405220
->>>>>>> c99cd24e
 GameObject:
   m_ObjectHideFlags: 0
   m_CorrespondingSourceObject: {fileID: 0}
@@ -243,48 +235,6 @@
   m_CorrespondingSourceObject: {fileID: 0}
   m_PrefabInstance: {fileID: 0}
   m_PrefabAsset: {fileID: 0}
-<<<<<<< HEAD
-  m_GameObject: {fileID: 4470608163412774648}
-  m_LocalRotation: {x: -0, y: -0, z: -0, w: 1}
-  m_LocalPosition: {x: 0, y: 0, z: 0}
-  m_LocalScale: {x: 1, y: 1, z: 1}
-  m_ConstrainProportionsScale: 0
-  m_Children:
-  - {fileID: 4405225533099364257}
-  m_Father: {fileID: 6895367337117005374}
-  m_LocalEulerAnglesHint: {x: 0, y: 0, z: 0}
-  m_AnchorMin: {x: 0, y: 0}
-  m_AnchorMax: {x: 1, y: 1}
-  m_AnchoredPosition: {x: 0, y: 0}
-  m_SizeDelta: {x: -20, y: 0}
-  m_Pivot: {x: 0.5, y: 0.5}
---- !u!1 &4785154556253405220
-GameObject:
-  m_ObjectHideFlags: 0
-  m_CorrespondingSourceObject: {fileID: 0}
-  m_PrefabInstance: {fileID: 0}
-  m_PrefabAsset: {fileID: 0}
-  serializedVersion: 6
-  m_Component:
-  - component: {fileID: 4359336460372124689}
-  - component: {fileID: 8296624564839213388}
-  - component: {fileID: 7060421626690670072}
-  - component: {fileID: 1465421718127968026}
-  m_Layer: 0
-  m_Name: heart_0
-  m_TagString: Untagged
-  m_Icon: {fileID: 0}
-  m_NavMeshLayer: 0
-  m_StaticEditorFlags: 0
-  m_IsActive: 1
---- !u!224 &4359336460372124689
-RectTransform:
-  m_ObjectHideFlags: 0
-  m_CorrespondingSourceObject: {fileID: 0}
-  m_PrefabInstance: {fileID: 0}
-  m_PrefabAsset: {fileID: 0}
-=======
->>>>>>> c99cd24e
   m_GameObject: {fileID: 4785154556253405220}
   m_LocalRotation: {x: 0, y: 0, z: 0, w: 1}
   m_LocalPosition: {x: 0, y: 0, z: 0}
@@ -295,11 +245,7 @@
   m_LocalEulerAnglesHint: {x: 0, y: 0, z: 0}
   m_AnchorMin: {x: 0.5, y: 0.5}
   m_AnchorMax: {x: 0.5, y: 0.5}
-<<<<<<< HEAD
-  m_AnchoredPosition: {x: -92.8, y: 0.020661}
-=======
   m_AnchoredPosition: {x: -92.8, y: 0.0206604}
->>>>>>> c99cd24e
   m_SizeDelta: {x: 20.0413, y: 20.0409}
   m_Pivot: {x: 0.5, y: 0.5}
 --- !u!95 &8296624564839213388
