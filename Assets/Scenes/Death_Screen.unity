%YAML 1.1
%TAG !u! tag:unity3d.com,2011:
--- !u!29 &1
OcclusionCullingSettings:
  m_ObjectHideFlags: 0
  serializedVersion: 2
  m_OcclusionBakeSettings:
    smallestOccluder: 5
    smallestHole: 0.25
    backfaceThreshold: 100
  m_SceneGUID: 00000000000000000000000000000000
  m_OcclusionCullingData: {fileID: 0}
--- !u!104 &2
RenderSettings:
  m_ObjectHideFlags: 0
  serializedVersion: 10
  m_Fog: 0
  m_FogColor: {r: 0.5, g: 0.5, b: 0.5, a: 1}
  m_FogMode: 3
  m_FogDensity: 0.01
  m_LinearFogStart: 0
  m_LinearFogEnd: 300
  m_AmbientSkyColor: {r: 0.212, g: 0.227, b: 0.259, a: 1}
  m_AmbientEquatorColor: {r: 0.114, g: 0.125, b: 0.133, a: 1}
  m_AmbientGroundColor: {r: 0.047, g: 0.043, b: 0.035, a: 1}
  m_AmbientIntensity: 1
  m_AmbientMode: 3
  m_SubtractiveShadowColor: {r: 0.42, g: 0.478, b: 0.627, a: 1}
  m_SkyboxMaterial: {fileID: 0}
  m_HaloStrength: 0.5
  m_FlareStrength: 1
  m_FlareFadeSpeed: 3
  m_HaloTexture: {fileID: 0}
  m_SpotCookie: {fileID: 10001, guid: 0000000000000000e000000000000000, type: 0}
  m_DefaultReflectionMode: 0
  m_DefaultReflectionResolution: 128
  m_ReflectionBounces: 1
  m_ReflectionIntensity: 1
  m_CustomReflection: {fileID: 0}
  m_Sun: {fileID: 0}
  m_UseRadianceAmbientProbe: 0
--- !u!157 &3
LightmapSettings:
  m_ObjectHideFlags: 0
  serializedVersion: 13
  m_BakeOnSceneLoad: 0
  m_GISettings:
    serializedVersion: 2
    m_BounceScale: 1
    m_IndirectOutputScale: 1
    m_AlbedoBoost: 1
    m_EnvironmentLightingMode: 0
    m_EnableBakedLightmaps: 0
    m_EnableRealtimeLightmaps: 0
  m_LightmapEditorSettings:
    serializedVersion: 12
    m_Resolution: 2
    m_BakeResolution: 40
    m_AtlasSize: 1024
    m_AO: 0
    m_AOMaxDistance: 1
    m_CompAOExponent: 1
    m_CompAOExponentDirect: 0
    m_ExtractAmbientOcclusion: 0
    m_Padding: 2
    m_LightmapParameters: {fileID: 0}
    m_LightmapsBakeMode: 1
    m_TextureCompression: 1
    m_ReflectionCompression: 2
    m_MixedBakeMode: 2
    m_BakeBackend: 1
    m_PVRSampling: 1
    m_PVRDirectSampleCount: 32
    m_PVRSampleCount: 512
    m_PVRBounces: 2
    m_PVREnvironmentSampleCount: 256
    m_PVREnvironmentReferencePointCount: 2048
    m_PVRFilteringMode: 1
    m_PVRDenoiserTypeDirect: 1
    m_PVRDenoiserTypeIndirect: 1
    m_PVRDenoiserTypeAO: 1
    m_PVRFilterTypeDirect: 0
    m_PVRFilterTypeIndirect: 0
    m_PVRFilterTypeAO: 0
    m_PVREnvironmentMIS: 1
    m_PVRCulling: 1
    m_PVRFilteringGaussRadiusDirect: 1
    m_PVRFilteringGaussRadiusIndirect: 1
    m_PVRFilteringGaussRadiusAO: 1
    m_PVRFilteringAtrousPositionSigmaDirect: 0.5
    m_PVRFilteringAtrousPositionSigmaIndirect: 2
    m_PVRFilteringAtrousPositionSigmaAO: 1
    m_ExportTrainingData: 0
    m_TrainingDataDestination: TrainingData
    m_LightProbeSampleCountMultiplier: 4
  m_LightingDataAsset: {fileID: 20201, guid: 0000000000000000f000000000000000, type: 0}
  m_LightingSettings: {fileID: 0}
--- !u!196 &4
NavMeshSettings:
  serializedVersion: 2
  m_ObjectHideFlags: 0
  m_BuildSettings:
    serializedVersion: 3
    agentTypeID: 0
    agentRadius: 0.5
    agentHeight: 2
    agentSlope: 45
    agentClimb: 0.4
    ledgeDropHeight: 0
    maxJumpAcrossDistance: 0
    minRegionArea: 2
    manualCellSize: 0
    cellSize: 0.16666667
    manualTileSize: 0
    tileSize: 256
    buildHeightMesh: 0
    maxJobWorkers: 0
    preserveTilesOutsideBounds: 0
    debug:
      m_Flags: 0
  m_NavMeshData: {fileID: 0}
--- !u!1 &68395783
GameObject:
  m_ObjectHideFlags: 0
  m_CorrespondingSourceObject: {fileID: 0}
  m_PrefabInstance: {fileID: 0}
  m_PrefabAsset: {fileID: 0}
  serializedVersion: 6
  m_Component:
  - component: {fileID: 68395786}
  - component: {fileID: 68395785}
  - component: {fileID: 68395784}
  m_Layer: 0
  m_Name: EventSystem
  m_TagString: Untagged
  m_Icon: {fileID: 0}
  m_NavMeshLayer: 0
  m_StaticEditorFlags: 0
  m_IsActive: 1
--- !u!114 &68395784
MonoBehaviour:
  m_ObjectHideFlags: 0
  m_CorrespondingSourceObject: {fileID: 0}
  m_PrefabInstance: {fileID: 0}
  m_PrefabAsset: {fileID: 0}
  m_GameObject: {fileID: 68395783}
  m_Enabled: 1
  m_EditorHideFlags: 0
  m_Script: {fileID: 11500000, guid: 01614664b831546d2ae94a42149d80ac, type: 3}
  m_Name: 
  m_EditorClassIdentifier: 
  m_SendPointerHoverToParent: 1
  m_MoveRepeatDelay: 0.5
  m_MoveRepeatRate: 0.1
  m_XRTrackingOrigin: {fileID: 0}
  m_ActionsAsset: {fileID: -944628639613478452, guid: ca9f5fa95ffab41fb9a615ab714db018, type: 3}
  m_PointAction: {fileID: -1654692200621890270, guid: ca9f5fa95ffab41fb9a615ab714db018, type: 3}
  m_MoveAction: {fileID: -8784545083839296357, guid: ca9f5fa95ffab41fb9a615ab714db018, type: 3}
  m_SubmitAction: {fileID: 392368643174621059, guid: ca9f5fa95ffab41fb9a615ab714db018, type: 3}
  m_CancelAction: {fileID: 7727032971491509709, guid: ca9f5fa95ffab41fb9a615ab714db018, type: 3}
  m_LeftClickAction: {fileID: 3001919216989983466, guid: ca9f5fa95ffab41fb9a615ab714db018, type: 3}
  m_MiddleClickAction: {fileID: -2185481485913320682, guid: ca9f5fa95ffab41fb9a615ab714db018, type: 3}
  m_RightClickAction: {fileID: -4090225696740746782, guid: ca9f5fa95ffab41fb9a615ab714db018, type: 3}
  m_ScrollWheelAction: {fileID: 6240969308177333660, guid: ca9f5fa95ffab41fb9a615ab714db018, type: 3}
  m_TrackedDevicePositionAction: {fileID: 6564999863303420839, guid: ca9f5fa95ffab41fb9a615ab714db018, type: 3}
  m_TrackedDeviceOrientationAction: {fileID: 7970375526676320489, guid: ca9f5fa95ffab41fb9a615ab714db018, type: 3}
  m_DeselectOnBackgroundClick: 1
  m_PointerBehavior: 0
  m_CursorLockBehavior: 0
  m_ScrollDeltaPerTick: 6
--- !u!114 &68395785
MonoBehaviour:
  m_ObjectHideFlags: 0
  m_CorrespondingSourceObject: {fileID: 0}
  m_PrefabInstance: {fileID: 0}
  m_PrefabAsset: {fileID: 0}
  m_GameObject: {fileID: 68395783}
  m_Enabled: 1
  m_EditorHideFlags: 0
  m_Script: {fileID: 11500000, guid: 76c392e42b5098c458856cdf6ecaaaa1, type: 3}
  m_Name: 
  m_EditorClassIdentifier: 
  m_FirstSelected: {fileID: 0}
  m_sendNavigationEvents: 1
  m_DragThreshold: 10
--- !u!4 &68395786
Transform:
  m_ObjectHideFlags: 0
  m_CorrespondingSourceObject: {fileID: 0}
  m_PrefabInstance: {fileID: 0}
  m_PrefabAsset: {fileID: 0}
  m_GameObject: {fileID: 68395783}
  serializedVersion: 2
  m_LocalRotation: {x: 0, y: 0, z: 0, w: 1}
  m_LocalPosition: {x: 0, y: 0, z: 0}
  m_LocalScale: {x: 1, y: 1, z: 1}
  m_ConstrainProportionsScale: 0
  m_Children: []
  m_Father: {fileID: 0}
  m_LocalEulerAnglesHint: {x: 0, y: 0, z: 0}
--- !u!1 &87927916
GameObject:
  m_ObjectHideFlags: 0
  m_CorrespondingSourceObject: {fileID: 0}
  m_PrefabInstance: {fileID: 0}
  m_PrefabAsset: {fileID: 0}
  serializedVersion: 6
  m_Component:
  - component: {fileID: 87927917}
  - component: {fileID: 87927921}
  - component: {fileID: 87927920}
  - component: {fileID: 87927919}
  - component: {fileID: 87927918}
  m_Layer: 5
  m_Name: Rank
  m_TagString: Untagged
  m_Icon: {fileID: 0}
  m_NavMeshLayer: 0
  m_StaticEditorFlags: 0
  m_IsActive: 1
--- !u!224 &87927917
RectTransform:
  m_ObjectHideFlags: 0
  m_CorrespondingSourceObject: {fileID: 0}
  m_PrefabInstance: {fileID: 0}
  m_PrefabAsset: {fileID: 0}
  m_GameObject: {fileID: 87927916}
  m_LocalRotation: {x: 0, y: 0, z: 0, w: 1}
  m_LocalPosition: {x: 0, y: 0, z: 0}
  m_LocalScale: {x: 1, y: 1, z: 1}
  m_ConstrainProportionsScale: 0
  m_Children: []
  m_Father: {fileID: 388303398}
  m_LocalEulerAnglesHint: {x: 0, y: 0, z: 0}
  m_AnchorMin: {x: 0.5, y: 1}
  m_AnchorMax: {x: 0.5, y: 1}
  m_AnchoredPosition: {x: 0, y: -132}
  m_SizeDelta: {x: 1000, y: 300}
  m_Pivot: {x: 0.5, y: 0.5}
--- !u!114 &87927918
MonoBehaviour:
  m_ObjectHideFlags: 0
  m_CorrespondingSourceObject: {fileID: 0}
  m_PrefabInstance: {fileID: 0}
  m_PrefabAsset: {fileID: 0}
  m_GameObject: {fileID: 87927916}
  m_Enabled: 1
  m_EditorHideFlags: 0
  m_Script: {fileID: 11500000, guid: d2fe5546f775c47d2820aa5e8a715f53, type: 3}
  m_Name: 
  m_EditorClassIdentifier: 
  _data:
    _json: '{"nest":{"source":"Macro","macro":0,"embed":null}}'
    _objectReferences:
    - {fileID: 11400000, guid: 50ae1cee59a8d06479332eda13f8652f, type: 2}
--- !u!114 &87927919
MonoBehaviour:
  m_ObjectHideFlags: 0
  m_CorrespondingSourceObject: {fileID: 0}
  m_PrefabInstance: {fileID: 0}
  m_PrefabAsset: {fileID: 0}
  m_GameObject: {fileID: 87927916}
  m_Enabled: 1
  m_EditorHideFlags: 0
  m_Script: {fileID: 11500000, guid: e741851cba3ad425c91ecf922cc6b379, type: 3}
  m_Name: 
  m_EditorClassIdentifier: 
  _data:
    _json: '{"declarations":{"Kind":"Object","collection":{"$content":[{"name":"Ranks","value":{"$content":[{"$content":"Not
      Even Hired","$type":"System.String"},{"$content":"Unpaid Intern","$type":"System.String"},{"$content":"Paid
      Intern","$type":"System.String"},{"$content":"Coffee Fetcher","$type":"System.String"},{"$content":"Break
      Room Attendant","$type":"System.String"},{"$content":"Storage Closet Manager","$type":"System.String"},{"$content":"Assistant
      to the Assistant Floor Manager","$type":"System.String"},{"$content":"Assistant
      Floor Manager","$type":"System.String"},{"$content":"Floor Manager","$type":"System.String"},{"$content":"Local
      Sub-manager","$type":"System.String"},{"$content":"Assistant Local Manager","$type":"System.String"},{"$content":"Local
      Synergy Manager","$type":"System.String"},{"$content":"Local Manager","$type":"System.String"},{"$content":"Small
      Area Coordination Manager","$type":"System.String"},{"$content":"Area Coordination
      Manager","$type":"System.String"},{"$content":"Area Manager","$type":"System.String"},{"$content":"Assistant
      Head of Regional Efficiency","$type":"System.String"},{"$content":"Head of
      Regional Efficiency","$type":"System.String"},{"$content":"Regional sub-Manager","$type":"System.String"},{"$content":"Regional
      Manager","$type":"System.String"},{"$content":"Head of Lower Management","$type":"System.String"},{"$content":"Head
      of Middle Management","$type":"System.String"},{"$content":"Head of Upper Management","$type":"System.String"},{"$content":"Global
      Leadership Comittee Member","$type":"System.String"},{"$content":"Almost C-Suite
      Executive","$type":"System.String"},{"$content":"C Suite Executive","$type":"System.String"},{"$content":"CEO","$type":"System.String"}],"$type":"Unity.VisualScripting.AotList"},"typeHandle":{"Identification":"Unity.VisualScripting.AotList,
      Unity.VisualScripting.Core, Version=0.0.0.0, Culture=neutral, PublicKeyToken=null","$version":"A"},"$version":"A"}],"$version":"A"},"$version":"A"}}'
    _objectReferences: []
--- !u!114 &87927920
MonoBehaviour:
  m_ObjectHideFlags: 0
  m_CorrespondingSourceObject: {fileID: 0}
  m_PrefabInstance: {fileID: 0}
  m_PrefabAsset: {fileID: 0}
  m_GameObject: {fileID: 87927916}
  m_Enabled: 1
  m_EditorHideFlags: 0
  m_Script: {fileID: 11500000, guid: f4688fdb7df04437aeb418b961361dc5, type: 3}
  m_Name: 
  m_EditorClassIdentifier: 
  m_Material: {fileID: 0}
  m_Color: {r: 1, g: 1, b: 1, a: 1}
  m_RaycastTarget: 1
  m_RaycastPadding: {x: 0, y: 0, z: 0, w: 0}
  m_Maskable: 1
  m_OnCullStateChanged:
    m_PersistentCalls:
      m_Calls: []
  m_text: 'You made it to: '
  m_isRightToLeft: 0
  m_fontAsset: {fileID: 11400000, guid: 8f586378b4e144a9851e7b34d9b748ee, type: 2}
  m_sharedMaterial: {fileID: 2180264, guid: 8f586378b4e144a9851e7b34d9b748ee, type: 2}
  m_fontSharedMaterials: []
  m_fontMaterial: {fileID: 0}
  m_fontMaterials: []
  m_fontColor32:
    serializedVersion: 2
    rgba: 4278190080
  m_fontColor: {r: 0, g: 0, b: 0, a: 1}
  m_enableVertexGradient: 0
  m_colorMode: 3
  m_fontColorGradient:
    topLeft: {r: 1, g: 1, b: 1, a: 1}
    topRight: {r: 1, g: 1, b: 1, a: 1}
    bottomLeft: {r: 1, g: 1, b: 1, a: 1}
    bottomRight: {r: 1, g: 1, b: 1, a: 1}
  m_fontColorGradientPreset: {fileID: 0}
  m_spriteAsset: {fileID: 0}
  m_tintAllSprites: 0
  m_StyleSheet: {fileID: 0}
  m_TextStyleHashCode: -1183493901
  m_overrideHtmlColors: 0
  m_faceColor:
    serializedVersion: 2
    rgba: 4294967295
  m_fontSize: 40
  m_fontSizeBase: 40
  m_fontWeight: 400
  m_enableAutoSizing: 0
  m_fontSizeMin: 18
  m_fontSizeMax: 72
  m_fontStyle: 0
  m_HorizontalAlignment: 2
  m_VerticalAlignment: 1024
  m_textAlignment: 65535
  m_characterSpacing: 0
  m_wordSpacing: 0
  m_lineSpacing: 0
  m_lineSpacingMax: 0
  m_paragraphSpacing: 0
  m_charWidthMaxAdj: 0
  m_TextWrappingMode: 1
  m_wordWrappingRatios: 0.4
  m_overflowMode: 0
  m_linkedTextComponent: {fileID: 0}
  parentLinkedComponent: {fileID: 0}
  m_enableKerning: 0
  m_ActiveFontFeatures: 6e72656b
  m_enableExtraPadding: 0
  checkPaddingRequired: 0
  m_isRichText: 1
  m_EmojiFallbackSupport: 1
  m_parseCtrlCharacters: 1
  m_isOrthographic: 1
  m_isCullingEnabled: 0
  m_horizontalMapping: 0
  m_verticalMapping: 0
  m_uvLineOffset: 0
  m_geometrySortingOrder: 0
  m_IsTextObjectScaleStatic: 0
  m_VertexBufferAutoSizeReduction: 0
  m_useMaxVisibleDescender: 1
  m_pageToDisplay: 1
  m_margin: {x: 0, y: 242.14583, z: 0, w: 0}
  m_isUsingLegacyAnimationComponent: 0
  m_isVolumetricText: 0
  m_hasFontAssetChanged: 0
  m_baseMaterial: {fileID: 0}
  m_maskOffset: {x: 0, y: 0, z: 0, w: 0}
--- !u!222 &87927921
CanvasRenderer:
  m_ObjectHideFlags: 0
  m_CorrespondingSourceObject: {fileID: 0}
  m_PrefabInstance: {fileID: 0}
  m_PrefabAsset: {fileID: 0}
  m_GameObject: {fileID: 87927916}
  m_CullTransparentMesh: 1
--- !u!1 &122882908
GameObject:
  m_ObjectHideFlags: 0
  m_CorrespondingSourceObject: {fileID: 0}
  m_PrefabInstance: {fileID: 0}
  m_PrefabAsset: {fileID: 0}
  serializedVersion: 6
  m_Component:
  - component: {fileID: 122882909}
  - component: {fileID: 122882911}
  - component: {fileID: 122882910}
  m_Layer: 5
  m_Name: Text (TMP)
  m_TagString: Untagged
  m_Icon: {fileID: 0}
  m_NavMeshLayer: 0
  m_StaticEditorFlags: 0
  m_IsActive: 1
--- !u!224 &122882909
RectTransform:
  m_ObjectHideFlags: 0
  m_CorrespondingSourceObject: {fileID: 0}
  m_PrefabInstance: {fileID: 0}
  m_PrefabAsset: {fileID: 0}
  m_GameObject: {fileID: 122882908}
  m_LocalRotation: {x: 0, y: 0, z: 0, w: 1}
  m_LocalPosition: {x: 0, y: 0, z: 0}
  m_LocalScale: {x: 1, y: 1, z: 1}
  m_ConstrainProportionsScale: 0
  m_Children: []
  m_Father: {fileID: 502573470}
  m_LocalEulerAnglesHint: {x: 0, y: 0, z: 0}
  m_AnchorMin: {x: 0.5, y: 0.5}
  m_AnchorMax: {x: 0.5, y: 0.5}
  m_AnchoredPosition: {x: 0, y: 0}
  m_SizeDelta: {x: 300, y: 130}
  m_Pivot: {x: 0.5, y: 0.5}
--- !u!114 &122882910
MonoBehaviour:
  m_ObjectHideFlags: 0
  m_CorrespondingSourceObject: {fileID: 0}
  m_PrefabInstance: {fileID: 0}
  m_PrefabAsset: {fileID: 0}
  m_GameObject: {fileID: 122882908}
  m_Enabled: 1
  m_EditorHideFlags: 0
  m_Script: {fileID: 11500000, guid: f4688fdb7df04437aeb418b961361dc5, type: 3}
  m_Name: 
  m_EditorClassIdentifier: 
  m_Material: {fileID: 0}
  m_Color: {r: 1, g: 1, b: 1, a: 1}
  m_RaycastTarget: 1
  m_RaycastPadding: {x: 0, y: 0, z: 0, w: 0}
  m_Maskable: 1
  m_OnCullStateChanged:
    m_PersistentCalls:
      m_Calls: []
  m_text: Main Menu
  m_isRightToLeft: 0
  m_fontAsset: {fileID: 11400000, guid: 8f586378b4e144a9851e7b34d9b748ee, type: 2}
  m_sharedMaterial: {fileID: 2180264, guid: 8f586378b4e144a9851e7b34d9b748ee, type: 2}
  m_fontSharedMaterials: []
  m_fontMaterial: {fileID: 0}
  m_fontMaterials: []
  m_fontColor32:
    serializedVersion: 2
    rgba: 4281479730
  m_fontColor: {r: 0.19607843, g: 0.19607843, b: 0.19607843, a: 1}
  m_enableVertexGradient: 0
  m_colorMode: 3
  m_fontColorGradient:
    topLeft: {r: 1, g: 1, b: 1, a: 1}
    topRight: {r: 1, g: 1, b: 1, a: 1}
    bottomLeft: {r: 1, g: 1, b: 1, a: 1}
    bottomRight: {r: 1, g: 1, b: 1, a: 1}
  m_fontColorGradientPreset: {fileID: 0}
  m_spriteAsset: {fileID: 0}
  m_tintAllSprites: 0
  m_StyleSheet: {fileID: 0}
  m_TextStyleHashCode: -1183493901
  m_overrideHtmlColors: 0
  m_faceColor:
    serializedVersion: 2
    rgba: 4294967295
  m_fontSize: 50
  m_fontSizeBase: 50
  m_fontWeight: 400
  m_enableAutoSizing: 0
  m_fontSizeMin: 18
  m_fontSizeMax: 72
  m_fontStyle: 1
  m_HorizontalAlignment: 2
  m_VerticalAlignment: 512
  m_textAlignment: 65535
  m_characterSpacing: 0
  m_wordSpacing: 0
  m_lineSpacing: 0
  m_lineSpacingMax: 0
  m_paragraphSpacing: 0
  m_charWidthMaxAdj: 0
  m_TextWrappingMode: 1
  m_wordWrappingRatios: 0.4
  m_overflowMode: 0
  m_linkedTextComponent: {fileID: 0}
  parentLinkedComponent: {fileID: 0}
  m_enableKerning: 0
  m_ActiveFontFeatures: 6e72656b
  m_enableExtraPadding: 0
  checkPaddingRequired: 0
  m_isRichText: 1
  m_EmojiFallbackSupport: 1
  m_parseCtrlCharacters: 1
  m_isOrthographic: 1
  m_isCullingEnabled: 0
  m_horizontalMapping: 0
  m_verticalMapping: 0
  m_uvLineOffset: 0
  m_geometrySortingOrder: 0
  m_IsTextObjectScaleStatic: 0
  m_VertexBufferAutoSizeReduction: 0
  m_useMaxVisibleDescender: 1
  m_pageToDisplay: 1
  m_margin: {x: 31.609657, y: 0, z: 30.715057, w: 0}
  m_isUsingLegacyAnimationComponent: 0
  m_isVolumetricText: 0
  m_hasFontAssetChanged: 0
  m_baseMaterial: {fileID: 0}
  m_maskOffset: {x: 0, y: 0, z: 0, w: 0}
--- !u!222 &122882911
CanvasRenderer:
  m_ObjectHideFlags: 0
  m_CorrespondingSourceObject: {fileID: 0}
  m_PrefabInstance: {fileID: 0}
  m_PrefabAsset: {fileID: 0}
  m_GameObject: {fileID: 122882908}
  m_CullTransparentMesh: 1
--- !u!1 &144737745
GameObject:
  m_ObjectHideFlags: 0
  m_CorrespondingSourceObject: {fileID: 0}
  m_PrefabInstance: {fileID: 0}
  m_PrefabAsset: {fileID: 0}
  serializedVersion: 6
  m_Component:
  - component: {fileID: 144737746}
  - component: {fileID: 144737748}
  - component: {fileID: 144737747}
  m_Layer: 5
  m_Name: Text (TMP)
  m_TagString: Untagged
  m_Icon: {fileID: 0}
  m_NavMeshLayer: 0
  m_StaticEditorFlags: 0
  m_IsActive: 1
--- !u!224 &144737746
RectTransform:
  m_ObjectHideFlags: 0
  m_CorrespondingSourceObject: {fileID: 0}
  m_PrefabInstance: {fileID: 0}
  m_PrefabAsset: {fileID: 0}
  m_GameObject: {fileID: 144737745}
  m_LocalRotation: {x: 0, y: 0, z: 0, w: 1}
  m_LocalPosition: {x: 0, y: 0, z: 0}
  m_LocalScale: {x: 1, y: 1, z: 1}
  m_ConstrainProportionsScale: 0
  m_Children: []
  m_Father: {fileID: 691249397}
  m_LocalEulerAnglesHint: {x: 0, y: 0, z: 0}
  m_AnchorMin: {x: 0.5, y: 0.5}
  m_AnchorMax: {x: 0.5, y: 0.5}
  m_AnchoredPosition: {x: -5, y: -2}
  m_SizeDelta: {x: 450, y: 140}
  m_Pivot: {x: 0.5, y: 0.5}
--- !u!114 &144737747
MonoBehaviour:
  m_ObjectHideFlags: 0
  m_CorrespondingSourceObject: {fileID: 0}
  m_PrefabInstance: {fileID: 0}
  m_PrefabAsset: {fileID: 0}
  m_GameObject: {fileID: 144737745}
  m_Enabled: 1
  m_EditorHideFlags: 0
  m_Script: {fileID: 11500000, guid: f4688fdb7df04437aeb418b961361dc5, type: 3}
  m_Name: 
  m_EditorClassIdentifier: 
  m_Material: {fileID: 0}
  m_Color: {r: 1, g: 1, b: 1, a: 1}
  m_RaycastTarget: 1
  m_RaycastPadding: {x: 0, y: 0, z: 0, w: 0}
  m_Maskable: 1
  m_OnCullStateChanged:
    m_PersistentCalls:
      m_Calls: []
  m_text: Main Menu
  m_isRightToLeft: 0
  m_fontAsset: {fileID: 11400000, guid: 8f586378b4e144a9851e7b34d9b748ee, type: 2}
  m_sharedMaterial: {fileID: 2180264, guid: 8f586378b4e144a9851e7b34d9b748ee, type: 2}
  m_fontSharedMaterials: []
  m_fontMaterial: {fileID: 0}
  m_fontMaterials: []
  m_fontColor32:
    serializedVersion: 2
    rgba: 4278190080
  m_fontColor: {r: 0, g: 0, b: 0, a: 1}
  m_enableVertexGradient: 0
  m_colorMode: 3
  m_fontColorGradient:
    topLeft: {r: 1, g: 1, b: 1, a: 1}
    topRight: {r: 1, g: 1, b: 1, a: 1}
    bottomLeft: {r: 1, g: 1, b: 1, a: 1}
    bottomRight: {r: 1, g: 1, b: 1, a: 1}
  m_fontColorGradientPreset: {fileID: 0}
  m_spriteAsset: {fileID: 0}
  m_tintAllSprites: 0
  m_StyleSheet: {fileID: 0}
  m_TextStyleHashCode: -1183493901
  m_overrideHtmlColors: 0
  m_faceColor:
    serializedVersion: 2
    rgba: 4294967295
  m_fontSize: 60
  m_fontSizeBase: 60
  m_fontWeight: 400
  m_enableAutoSizing: 0
  m_fontSizeMin: 18
  m_fontSizeMax: 72
  m_fontStyle: 1
  m_HorizontalAlignment: 2
  m_VerticalAlignment: 512
  m_textAlignment: 65535
  m_characterSpacing: 0
  m_wordSpacing: 0
  m_lineSpacing: 0
  m_lineSpacingMax: 0
  m_paragraphSpacing: 0
  m_charWidthMaxAdj: 0
  m_TextWrappingMode: 1
  m_wordWrappingRatios: 0.4
  m_overflowMode: 0
  m_linkedTextComponent: {fileID: 0}
  parentLinkedComponent: {fileID: 0}
  m_enableKerning: 0
  m_ActiveFontFeatures: 6e72656b
  m_enableExtraPadding: 0
  checkPaddingRequired: 0
  m_isRichText: 1
  m_EmojiFallbackSupport: 1
  m_parseCtrlCharacters: 1
  m_isOrthographic: 1
  m_isCullingEnabled: 0
  m_horizontalMapping: 0
  m_verticalMapping: 0
  m_uvLineOffset: 0
  m_geometrySortingOrder: 0
  m_IsTextObjectScaleStatic: 0
  m_VertexBufferAutoSizeReduction: 0
  m_useMaxVisibleDescender: 1
  m_pageToDisplay: 1
  m_margin: {x: 104.61014, y: 0, z: 98.100136, w: 0}
  m_isUsingLegacyAnimationComponent: 0
  m_isVolumetricText: 0
  m_hasFontAssetChanged: 0
  m_baseMaterial: {fileID: 0}
  m_maskOffset: {x: 0, y: 0, z: 0, w: 0}
--- !u!222 &144737748
CanvasRenderer:
  m_ObjectHideFlags: 0
  m_CorrespondingSourceObject: {fileID: 0}
  m_PrefabInstance: {fileID: 0}
  m_PrefabAsset: {fileID: 0}
  m_GameObject: {fileID: 144737745}
  m_CullTransparentMesh: 1
--- !u!1 &359332850
GameObject:
  m_ObjectHideFlags: 0
  m_CorrespondingSourceObject: {fileID: 0}
  m_PrefabInstance: {fileID: 0}
  m_PrefabAsset: {fileID: 0}
  serializedVersion: 6
  m_Component:
  - component: {fileID: 359332851}
  - component: {fileID: 359332853}
  - component: {fileID: 359332852}
  m_Layer: 5
  m_Name: Lose Text
  m_TagString: Untagged
  m_Icon: {fileID: 0}
  m_NavMeshLayer: 0
  m_StaticEditorFlags: 0
  m_IsActive: 1
--- !u!224 &359332851
RectTransform:
  m_ObjectHideFlags: 0
  m_CorrespondingSourceObject: {fileID: 0}
  m_PrefabInstance: {fileID: 0}
  m_PrefabAsset: {fileID: 0}
  m_GameObject: {fileID: 359332850}
  m_LocalRotation: {x: 0, y: 0, z: 0, w: 1}
  m_LocalPosition: {x: 0, y: 0, z: 0}
  m_LocalScale: {x: 1, y: 1, z: 1}
  m_ConstrainProportionsScale: 0
  m_Children: []
  m_Father: {fileID: 388303398}
  m_LocalEulerAnglesHint: {x: 0, y: 0, z: 0}
  m_AnchorMin: {x: 0.5, y: 1}
  m_AnchorMax: {x: 0.5, y: 1}
  m_AnchoredPosition: {x: 0, y: -30}
  m_SizeDelta: {x: 1000, y: 300}
  m_Pivot: {x: 0.5, y: 0.5}
--- !u!114 &359332852
MonoBehaviour:
  m_ObjectHideFlags: 0
  m_CorrespondingSourceObject: {fileID: 0}
  m_PrefabInstance: {fileID: 0}
  m_PrefabAsset: {fileID: 0}
  m_GameObject: {fileID: 359332850}
  m_Enabled: 1
  m_EditorHideFlags: 0
  m_Script: {fileID: 11500000, guid: f4688fdb7df04437aeb418b961361dc5, type: 3}
  m_Name: 
  m_EditorClassIdentifier: 
  m_Material: {fileID: 0}
  m_Color: {r: 1, g: 1, b: 1, a: 1}
  m_RaycastTarget: 1
  m_RaycastPadding: {x: 0, y: 0, z: 0, w: 0}
  m_Maskable: 1
  m_OnCullStateChanged:
    m_PersistentCalls:
      m_Calls: []
  m_text: You couldn't escape your workload forever...
  m_isRightToLeft: 0
  m_fontAsset: {fileID: 11400000, guid: 8f586378b4e144a9851e7b34d9b748ee, type: 2}
  m_sharedMaterial: {fileID: 2180264, guid: 8f586378b4e144a9851e7b34d9b748ee, type: 2}
  m_fontSharedMaterials: []
  m_fontMaterial: {fileID: 0}
  m_fontMaterials: []
  m_fontColor32:
    serializedVersion: 2
    rgba: 4278190080
  m_fontColor: {r: 0, g: 0, b: 0, a: 1}
  m_enableVertexGradient: 0
  m_colorMode: 3
  m_fontColorGradient:
    topLeft: {r: 1, g: 1, b: 1, a: 1}
    topRight: {r: 1, g: 1, b: 1, a: 1}
    bottomLeft: {r: 1, g: 1, b: 1, a: 1}
    bottomRight: {r: 1, g: 1, b: 1, a: 1}
  m_fontColorGradientPreset: {fileID: 0}
  m_spriteAsset: {fileID: 0}
  m_tintAllSprites: 0
  m_StyleSheet: {fileID: 0}
  m_TextStyleHashCode: -1183493901
  m_overrideHtmlColors: 0
  m_faceColor:
    serializedVersion: 2
    rgba: 4294967295
  m_fontSize: 40
  m_fontSizeBase: 40
  m_fontWeight: 400
  m_enableAutoSizing: 0
  m_fontSizeMin: 18
  m_fontSizeMax: 72
  m_fontStyle: 0
  m_HorizontalAlignment: 2
  m_VerticalAlignment: 1024
  m_textAlignment: 65535
  m_characterSpacing: 0
  m_wordSpacing: 0
  m_lineSpacing: 0
  m_lineSpacingMax: 0
  m_paragraphSpacing: 0
  m_charWidthMaxAdj: 0
  m_TextWrappingMode: 1
  m_wordWrappingRatios: 0.4
  m_overflowMode: 0
  m_linkedTextComponent: {fileID: 0}
  parentLinkedComponent: {fileID: 0}
  m_enableKerning: 0
  m_ActiveFontFeatures: 6e72656b
  m_enableExtraPadding: 0
  checkPaddingRequired: 0
  m_isRichText: 1
  m_EmojiFallbackSupport: 1
  m_parseCtrlCharacters: 1
  m_isOrthographic: 1
  m_isCullingEnabled: 0
  m_horizontalMapping: 0
  m_verticalMapping: 0
  m_uvLineOffset: 0
  m_geometrySortingOrder: 0
  m_IsTextObjectScaleStatic: 0
  m_VertexBufferAutoSizeReduction: 0
  m_useMaxVisibleDescender: 1
  m_pageToDisplay: 1
  m_margin: {x: 0, y: 0, z: 0, w: 0}
  m_isUsingLegacyAnimationComponent: 0
  m_isVolumetricText: 0
  m_hasFontAssetChanged: 0
  m_baseMaterial: {fileID: 0}
  m_maskOffset: {x: 0, y: 0, z: 0, w: 0}
--- !u!222 &359332853
CanvasRenderer:
  m_ObjectHideFlags: 0
  m_CorrespondingSourceObject: {fileID: 0}
  m_PrefabInstance: {fileID: 0}
  m_PrefabAsset: {fileID: 0}
  m_GameObject: {fileID: 359332850}
  m_CullTransparentMesh: 1
--- !u!1 &388303394
GameObject:
  m_ObjectHideFlags: 0
  m_CorrespondingSourceObject: {fileID: 0}
  m_PrefabInstance: {fileID: 0}
  m_PrefabAsset: {fileID: 0}
  serializedVersion: 6
  m_Component:
  - component: {fileID: 388303398}
  - component: {fileID: 388303397}
  - component: {fileID: 388303396}
  - component: {fileID: 388303395}
  m_Layer: 5
  m_Name: Main Menu
  m_TagString: Untagged
  m_Icon: {fileID: 0}
  m_NavMeshLayer: 0
  m_StaticEditorFlags: 0
  m_IsActive: 1
--- !u!114 &388303395
MonoBehaviour:
  m_ObjectHideFlags: 0
  m_CorrespondingSourceObject: {fileID: 0}
  m_PrefabInstance: {fileID: 0}
  m_PrefabAsset: {fileID: 0}
  m_GameObject: {fileID: 388303394}
  m_Enabled: 1
  m_EditorHideFlags: 0
  m_Script: {fileID: 11500000, guid: dc42784cf147c0c48a680349fa168899, type: 3}
  m_Name: 
  m_EditorClassIdentifier: 
  m_IgnoreReversedGraphics: 1
  m_BlockingObjects: 0
  m_BlockingMask:
    serializedVersion: 2
    m_Bits: 4294967295
--- !u!114 &388303396
MonoBehaviour:
  m_ObjectHideFlags: 0
  m_CorrespondingSourceObject: {fileID: 0}
  m_PrefabInstance: {fileID: 0}
  m_PrefabAsset: {fileID: 0}
  m_GameObject: {fileID: 388303394}
  m_Enabled: 1
  m_EditorHideFlags: 0
  m_Script: {fileID: 11500000, guid: 0cd44c1031e13a943bb63640046fad76, type: 3}
  m_Name: 
  m_EditorClassIdentifier: 
  m_UiScaleMode: 1
  m_ReferencePixelsPerUnit: 100
  m_ScaleFactor: 1
  m_ReferenceResolution: {x: 960, y: 540}
  m_ScreenMatchMode: 2
  m_MatchWidthOrHeight: 0
  m_PhysicalUnit: 3
  m_FallbackScreenDPI: 96
  m_DefaultSpriteDPI: 96
  m_DynamicPixelsPerUnit: 1
  m_PresetInfoIsWorld: 0
--- !u!223 &388303397
Canvas:
  m_ObjectHideFlags: 0
  m_CorrespondingSourceObject: {fileID: 0}
  m_PrefabInstance: {fileID: 0}
  m_PrefabAsset: {fileID: 0}
  m_GameObject: {fileID: 388303394}
  m_Enabled: 1
  serializedVersion: 3
  m_RenderMode: 1
  m_Camera: {fileID: 729240822}
  m_PlaneDistance: 0.3
  m_PixelPerfect: 0
  m_ReceivesEvents: 1
  m_OverrideSorting: 0
  m_OverridePixelPerfect: 0
  m_SortingBucketNormalizedSize: 0
  m_VertexColorAlwaysGammaSpace: 1
  m_AdditionalShaderChannelsFlag: -1
  m_UpdateRectTransformForStandalone: 0
  m_SortingLayerID: 0
  m_SortingOrder: 0
  m_TargetDisplay: 0
--- !u!224 &388303398
RectTransform:
  m_ObjectHideFlags: 0
  m_CorrespondingSourceObject: {fileID: 0}
  m_PrefabInstance: {fileID: 0}
  m_PrefabAsset: {fileID: 0}
  m_GameObject: {fileID: 388303394}
  m_LocalRotation: {x: 0, y: 0, z: 0, w: 1}
  m_LocalPosition: {x: 0, y: 0, z: 0}
  m_LocalScale: {x: 0, y: 0, z: 0}
  m_ConstrainProportionsScale: 0
  m_Children:
  - {fileID: 645225830}
  - {fileID: 666481586}
  - {fileID: 359332851}
  - {fileID: 913326496}
  - {fileID: 87927917}
  - {fileID: 502573470}
  - {fileID: 495443144}
  - {fileID: 691249397}
  - {fileID: 1524758062}
  m_Father: {fileID: 0}
  m_LocalEulerAnglesHint: {x: 0, y: 0, z: 0}
  m_AnchorMin: {x: 0, y: 0}
  m_AnchorMax: {x: 0, y: 0}
  m_AnchoredPosition: {x: 0, y: 0}
  m_SizeDelta: {x: 0, y: 0}
  m_Pivot: {x: 0, y: 0}
--- !u!1 &495443143
GameObject:
  m_ObjectHideFlags: 0
  m_CorrespondingSourceObject: {fileID: 0}
  m_PrefabInstance: {fileID: 0}
  m_PrefabAsset: {fileID: 0}
  serializedVersion: 6
  m_Component:
  - component: {fileID: 495443144}
  - component: {fileID: 495443149}
  - component: {fileID: 495443148}
  - component: {fileID: 495443147}
  - component: {fileID: 495443146}
  - component: {fileID: 495443145}
  m_Layer: 5
  m_Name: Restart Button
  m_TagString: Untagged
  m_Icon: {fileID: 0}
  m_NavMeshLayer: 0
  m_StaticEditorFlags: 0
  m_IsActive: 0
--- !u!224 &495443144
RectTransform:
  m_ObjectHideFlags: 0
  m_CorrespondingSourceObject: {fileID: 0}
  m_PrefabInstance: {fileID: 0}
  m_PrefabAsset: {fileID: 0}
  m_GameObject: {fileID: 495443143}
  m_LocalRotation: {x: -0, y: -0, z: -0, w: 1}
  m_LocalPosition: {x: 0, y: 0, z: 0}
  m_LocalScale: {x: 1.0001879, y: 1.0001879, z: 1.0001879}
  m_ConstrainProportionsScale: 0
  m_Children:
  - {fileID: 1906175628}
  m_Father: {fileID: 388303398}
  m_LocalEulerAnglesHint: {x: 0, y: 0, z: 0}
  m_AnchorMin: {x: 0.5, y: 0}
  m_AnchorMax: {x: 0.5, y: 0}
  m_AnchoredPosition: {x: -230, y: 130}
  m_SizeDelta: {x: 330, y: 150}
  m_Pivot: {x: 0.5, y: 0.5}
--- !u!114 &495443145
MonoBehaviour:
  m_ObjectHideFlags: 0
  m_CorrespondingSourceObject: {fileID: 0}
  m_PrefabInstance: {fileID: 0}
  m_PrefabAsset: {fileID: 0}
  m_GameObject: {fileID: 495443143}
  m_Enabled: 1
  m_EditorHideFlags: 0
  m_Script: {fileID: 11500000, guid: d2fe5546f775c47d2820aa5e8a715f53, type: 3}
  m_Name: 
  m_EditorClassIdentifier: 
  _data:
    _json: '{"nest":{"source":"Macro","macro":0,"embed":null}}'
    _objectReferences:
    - {fileID: 11400000, guid: b44319c1ef2ae60419c2cec16fd188fc, type: 2}
--- !u!114 &495443146
MonoBehaviour:
  m_ObjectHideFlags: 0
  m_CorrespondingSourceObject: {fileID: 0}
  m_PrefabInstance: {fileID: 0}
  m_PrefabAsset: {fileID: 0}
  m_GameObject: {fileID: 495443143}
  m_Enabled: 1
  m_EditorHideFlags: 0
  m_Script: {fileID: 11500000, guid: e741851cba3ad425c91ecf922cc6b379, type: 3}
  m_Name: 
  m_EditorClassIdentifier: 
  _data:
    _json: '{"declarations":{"Kind":"Object","collection":{"$content":[{"name":"Scene
      Name","value":{"$content":"main_game","$type":"System.String"},"typeHandle":{"Identification":"System.String,
      mscorlib, Version=4.0.0.0, Culture=neutral, PublicKeyToken=b77a5c561934e089","$version":"A"},"$version":"A"}],"$version":"A"},"$version":"A"}}'
    _objectReferences: []
--- !u!114 &495443147
MonoBehaviour:
  m_ObjectHideFlags: 0
  m_CorrespondingSourceObject: {fileID: 0}
  m_PrefabInstance: {fileID: 0}
  m_PrefabAsset: {fileID: 0}
  m_GameObject: {fileID: 495443143}
  m_Enabled: 1
  m_EditorHideFlags: 0
  m_Script: {fileID: 11500000, guid: 4e29b1a8efbd4b44bb3f3716e73f07ff, type: 3}
  m_Name: 
  m_EditorClassIdentifier: 
  m_Navigation:
    m_Mode: 3
    m_WrapAround: 0
    m_SelectOnUp: {fileID: 0}
    m_SelectOnDown: {fileID: 0}
    m_SelectOnLeft: {fileID: 0}
    m_SelectOnRight: {fileID: 0}
  m_Transition: 1
  m_Colors:
    m_NormalColor: {r: 1, g: 0.7216981, b: 0.7216981, a: 1}
    m_HighlightedColor: {r: 0.9607843, g: 0.9607843, b: 0.9607843, a: 1}
    m_PressedColor: {r: 0.78431374, g: 0.78431374, b: 0.78431374, a: 1}
    m_SelectedColor: {r: 0.9607843, g: 0.9607843, b: 0.9607843, a: 1}
    m_DisabledColor: {r: 0.78431374, g: 0.78431374, b: 0.78431374, a: 0.5019608}
    m_ColorMultiplier: 1
    m_FadeDuration: 0.1
  m_SpriteState:
    m_HighlightedSprite: {fileID: 0}
    m_PressedSprite: {fileID: 0}
    m_SelectedSprite: {fileID: 0}
    m_DisabledSprite: {fileID: 0}
  m_AnimationTriggers:
    m_NormalTrigger: Normal
    m_HighlightedTrigger: Highlighted
    m_PressedTrigger: Pressed
    m_SelectedTrigger: Selected
    m_DisabledTrigger: Disabled
  m_Interactable: 1
  m_TargetGraphic: {fileID: 495443148}
  m_OnClick:
    m_PersistentCalls:
      m_Calls:
      - m_Target: {fileID: 495443145}
        m_TargetAssemblyTypeName: Unity.VisualScripting.EventMachine`2[[Unity.VisualScripting.FlowGraph,
          Unity.VisualScripting.Flow
        m_MethodName: TriggerUnityEvent
        m_Mode: 5
        m_Arguments:
          m_ObjectArgument: {fileID: 0}
          m_ObjectArgumentAssemblyTypeName: UnityEngine.Object, UnityEngine
          m_IntArgument: 0
          m_FloatArgument: 0
          m_StringArgument: Game_Start
          m_BoolArgument: 0
        m_CallState: 2
--- !u!114 &495443148
MonoBehaviour:
  m_ObjectHideFlags: 0
  m_CorrespondingSourceObject: {fileID: 0}
  m_PrefabInstance: {fileID: 0}
  m_PrefabAsset: {fileID: 0}
  m_GameObject: {fileID: 495443143}
  m_Enabled: 1
  m_EditorHideFlags: 0
  m_Script: {fileID: 11500000, guid: fe87c0e1cc204ed48ad3b37840f39efc, type: 3}
  m_Name: 
  m_EditorClassIdentifier: 
  m_Material: {fileID: 0}
  m_Color: {r: 1, g: 1, b: 1, a: 1}
  m_RaycastTarget: 1
  m_RaycastPadding: {x: 0, y: 0, z: 0, w: 0}
  m_Maskable: 1
  m_OnCullStateChanged:
    m_PersistentCalls:
      m_Calls: []
  m_Sprite: {fileID: 10905, guid: 0000000000000000f000000000000000, type: 0}
  m_Type: 1
  m_PreserveAspect: 0
  m_FillCenter: 1
  m_FillMethod: 4
  m_FillAmount: 1
  m_FillClockwise: 1
  m_FillOrigin: 0
  m_UseSpriteMesh: 0
  m_PixelsPerUnitMultiplier: 1
--- !u!222 &495443149
CanvasRenderer:
  m_ObjectHideFlags: 0
  m_CorrespondingSourceObject: {fileID: 0}
  m_PrefabInstance: {fileID: 0}
  m_PrefabAsset: {fileID: 0}
  m_GameObject: {fileID: 495443143}
  m_CullTransparentMesh: 1
--- !u!1 &502573464
GameObject:
  m_ObjectHideFlags: 0
  m_CorrespondingSourceObject: {fileID: 0}
  m_PrefabInstance: {fileID: 0}
  m_PrefabAsset: {fileID: 0}
  serializedVersion: 6
  m_Component:
  - component: {fileID: 502573470}
  - component: {fileID: 502573469}
  - component: {fileID: 502573468}
  - component: {fileID: 502573467}
  - component: {fileID: 502573466}
  - component: {fileID: 502573465}
  m_Layer: 5
  m_Name: Main Menu Button
  m_TagString: Untagged
  m_Icon: {fileID: 0}
  m_NavMeshLayer: 0
  m_StaticEditorFlags: 0
  m_IsActive: 0
--- !u!114 &502573465
MonoBehaviour:
  m_ObjectHideFlags: 0
  m_CorrespondingSourceObject: {fileID: 0}
  m_PrefabInstance: {fileID: 0}
  m_PrefabAsset: {fileID: 0}
  m_GameObject: {fileID: 502573464}
  m_Enabled: 1
  m_EditorHideFlags: 0
  m_Script: {fileID: 11500000, guid: d2fe5546f775c47d2820aa5e8a715f53, type: 3}
  m_Name: 
  m_EditorClassIdentifier: 
  _data:
    _json: '{"nest":{"source":"Macro","macro":0,"embed":null}}'
    _objectReferences:
    - {fileID: 11400000, guid: b44319c1ef2ae60419c2cec16fd188fc, type: 2}
--- !u!114 &502573466
MonoBehaviour:
  m_ObjectHideFlags: 0
  m_CorrespondingSourceObject: {fileID: 0}
  m_PrefabInstance: {fileID: 0}
  m_PrefabAsset: {fileID: 0}
  m_GameObject: {fileID: 502573464}
  m_Enabled: 1
  m_EditorHideFlags: 0
  m_Script: {fileID: 11500000, guid: e741851cba3ad425c91ecf922cc6b379, type: 3}
  m_Name: 
  m_EditorClassIdentifier: 
  _data:
    _json: '{"declarations":{"Kind":"Object","collection":{"$content":[{"name":"Scene
      Name","value":{"$content":"Start_Screen","$type":"System.String"},"typeHandle":{"Identification":"System.String,
      mscorlib, Version=4.0.0.0, Culture=neutral, PublicKeyToken=b77a5c561934e089","$version":"A"},"$version":"A"}],"$version":"A"},"$version":"A"}}'
    _objectReferences: []
--- !u!114 &502573467
MonoBehaviour:
  m_ObjectHideFlags: 0
  m_CorrespondingSourceObject: {fileID: 0}
  m_PrefabInstance: {fileID: 0}
  m_PrefabAsset: {fileID: 0}
  m_GameObject: {fileID: 502573464}
  m_Enabled: 1
  m_EditorHideFlags: 0
  m_Script: {fileID: 11500000, guid: 4e29b1a8efbd4b44bb3f3716e73f07ff, type: 3}
  m_Name: 
  m_EditorClassIdentifier: 
  m_Navigation:
    m_Mode: -1
    m_WrapAround: 0
    m_SelectOnUp: {fileID: 0}
    m_SelectOnDown: {fileID: 0}
    m_SelectOnLeft: {fileID: 0}
    m_SelectOnRight: {fileID: 0}
  m_Transition: 1
  m_Colors:
    m_NormalColor: {r: 1, g: 0.7216981, b: 0.7216981, a: 1}
    m_HighlightedColor: {r: 0.9607843, g: 0.9607843, b: 0.9607843, a: 1}
    m_PressedColor: {r: 0.78431374, g: 0.78431374, b: 0.78431374, a: 1}
    m_SelectedColor: {r: 0.9607843, g: 0.9607843, b: 0.9607843, a: 1}
    m_DisabledColor: {r: 0.78431374, g: 0.78431374, b: 0.78431374, a: 0.5019608}
    m_ColorMultiplier: 1
    m_FadeDuration: 0.1
  m_SpriteState:
    m_HighlightedSprite: {fileID: 0}
    m_PressedSprite: {fileID: 0}
    m_SelectedSprite: {fileID: 0}
    m_DisabledSprite: {fileID: 0}
  m_AnimationTriggers:
    m_NormalTrigger: Normal
    m_HighlightedTrigger: Highlighted
    m_PressedTrigger: Pressed
    m_SelectedTrigger: Selected
    m_DisabledTrigger: Disabled
  m_Interactable: 1
  m_TargetGraphic: {fileID: 502573468}
  m_OnClick:
    m_PersistentCalls:
      m_Calls:
      - m_Target: {fileID: 502573465}
        m_TargetAssemblyTypeName: Unity.VisualScripting.EventMachine`2[[Unity.VisualScripting.FlowGraph,
          Unity.VisualScripting.Flow
        m_MethodName: TriggerUnityEvent
        m_Mode: 5
        m_Arguments:
          m_ObjectArgument: {fileID: 0}
          m_ObjectArgumentAssemblyTypeName: UnityEngine.Object, UnityEngine
          m_IntArgument: 0
          m_FloatArgument: 0
          m_StringArgument: Game_Start
          m_BoolArgument: 0
        m_CallState: 2
--- !u!114 &502573468
MonoBehaviour:
  m_ObjectHideFlags: 0
  m_CorrespondingSourceObject: {fileID: 0}
  m_PrefabInstance: {fileID: 0}
  m_PrefabAsset: {fileID: 0}
  m_GameObject: {fileID: 502573464}
  m_Enabled: 1
  m_EditorHideFlags: 0
  m_Script: {fileID: 11500000, guid: fe87c0e1cc204ed48ad3b37840f39efc, type: 3}
  m_Name: 
  m_EditorClassIdentifier: 
  m_Material: {fileID: 0}
  m_Color: {r: 1, g: 1, b: 1, a: 1}
  m_RaycastTarget: 1
  m_RaycastPadding: {x: 0, y: 0, z: 0, w: 0}
  m_Maskable: 1
  m_OnCullStateChanged:
    m_PersistentCalls:
      m_Calls: []
  m_Sprite: {fileID: 10905, guid: 0000000000000000f000000000000000, type: 0}
  m_Type: 1
  m_PreserveAspect: 0
  m_FillCenter: 1
  m_FillMethod: 4
  m_FillAmount: 1
  m_FillClockwise: 1
  m_FillOrigin: 0
  m_UseSpriteMesh: 0
  m_PixelsPerUnitMultiplier: 1
--- !u!222 &502573469
CanvasRenderer:
  m_ObjectHideFlags: 0
  m_CorrespondingSourceObject: {fileID: 0}
  m_PrefabInstance: {fileID: 0}
  m_PrefabAsset: {fileID: 0}
  m_GameObject: {fileID: 502573464}
  m_CullTransparentMesh: 1
--- !u!224 &502573470
RectTransform:
  m_ObjectHideFlags: 0
  m_CorrespondingSourceObject: {fileID: 0}
  m_PrefabInstance: {fileID: 0}
  m_PrefabAsset: {fileID: 0}
  m_GameObject: {fileID: 502573464}
  m_LocalRotation: {x: -0, y: -0, z: -0, w: 1}
  m_LocalPosition: {x: 0, y: 0, z: 0}
  m_LocalScale: {x: 1.0000799, y: 1.0000799, z: 1.0000799}
  m_ConstrainProportionsScale: 0
  m_Children:
  - {fileID: 122882909}
  m_Father: {fileID: 388303398}
  m_LocalEulerAnglesHint: {x: 0, y: 0, z: 0}
  m_AnchorMin: {x: 0.5, y: 0}
  m_AnchorMax: {x: 0.5, y: 0}
  m_AnchoredPosition: {x: 230, y: 130}
  m_SizeDelta: {x: 330, y: 150}
  m_Pivot: {x: 0.5, y: 0.5}
--- !u!1 &645225829
GameObject:
  m_ObjectHideFlags: 0
  m_CorrespondingSourceObject: {fileID: 0}
  m_PrefabInstance: {fileID: 0}
  m_PrefabAsset: {fileID: 0}
  serializedVersion: 6
  m_Component:
  - component: {fileID: 645225830}
  - component: {fileID: 645225832}
  - component: {fileID: 645225831}
  m_Layer: 5
  m_Name: Panel
  m_TagString: Untagged
  m_Icon: {fileID: 0}
  m_NavMeshLayer: 0
  m_StaticEditorFlags: 0
  m_IsActive: 1
--- !u!224 &645225830
RectTransform:
  m_ObjectHideFlags: 0
  m_CorrespondingSourceObject: {fileID: 0}
  m_PrefabInstance: {fileID: 0}
  m_PrefabAsset: {fileID: 0}
  m_GameObject: {fileID: 645225829}
  m_LocalRotation: {x: 0, y: 0, z: 0, w: 1}
  m_LocalPosition: {x: 0, y: 0, z: 0}
  m_LocalScale: {x: 1, y: 1, z: 1}
  m_ConstrainProportionsScale: 0
  m_Children: []
  m_Father: {fileID: 388303398}
  m_LocalEulerAnglesHint: {x: 0, y: 0, z: 0}
  m_AnchorMin: {x: 0, y: 0}
  m_AnchorMax: {x: 1, y: 1}
  m_AnchoredPosition: {x: 0, y: 0}
  m_SizeDelta: {x: 0, y: 0}
  m_Pivot: {x: 0.5, y: 0.5}
--- !u!114 &645225831
MonoBehaviour:
  m_ObjectHideFlags: 0
  m_CorrespondingSourceObject: {fileID: 0}
  m_PrefabInstance: {fileID: 0}
  m_PrefabAsset: {fileID: 0}
  m_GameObject: {fileID: 645225829}
  m_Enabled: 1
  m_EditorHideFlags: 0
  m_Script: {fileID: 11500000, guid: fe87c0e1cc204ed48ad3b37840f39efc, type: 3}
  m_Name: 
  m_EditorClassIdentifier: 
  m_Material: {fileID: 0}
  m_Color: {r: 0.54905653, g: 0.98344535, b: 1, a: 1}
  m_RaycastTarget: 1
  m_RaycastPadding: {x: 0, y: 0, z: 0, w: 0}
  m_Maskable: 1
  m_OnCullStateChanged:
    m_PersistentCalls:
      m_Calls: []
  m_Sprite: {fileID: 10907, guid: 0000000000000000f000000000000000, type: 0}
  m_Type: 1
  m_PreserveAspect: 0
  m_FillCenter: 1
  m_FillMethod: 4
  m_FillAmount: 1
  m_FillClockwise: 1
  m_FillOrigin: 0
  m_UseSpriteMesh: 0
  m_PixelsPerUnitMultiplier: 1
--- !u!222 &645225832
CanvasRenderer:
  m_ObjectHideFlags: 0
  m_CorrespondingSourceObject: {fileID: 0}
  m_PrefabInstance: {fileID: 0}
  m_PrefabAsset: {fileID: 0}
  m_GameObject: {fileID: 645225829}
  m_CullTransparentMesh: 1
--- !u!1 &666481585
GameObject:
  m_ObjectHideFlags: 0
  m_CorrespondingSourceObject: {fileID: 0}
  m_PrefabInstance: {fileID: 0}
  m_PrefabAsset: {fileID: 0}
  serializedVersion: 6
  m_Component:
  - component: {fileID: 666481586}
  - component: {fileID: 666481588}
  - component: {fileID: 666481587}
  m_Layer: 5
  m_Name: GAME OVER
  m_TagString: Untagged
  m_Icon: {fileID: 0}
  m_NavMeshLayer: 0
  m_StaticEditorFlags: 0
  m_IsActive: 1
--- !u!224 &666481586
RectTransform:
  m_ObjectHideFlags: 0
  m_CorrespondingSourceObject: {fileID: 0}
  m_PrefabInstance: {fileID: 0}
  m_PrefabAsset: {fileID: 0}
  m_GameObject: {fileID: 666481585}
  m_LocalRotation: {x: -0, y: -0, z: -0, w: 1}
  m_LocalPosition: {x: 0, y: 0, z: 0}
  m_LocalScale: {x: 1.0000799, y: 1.0000799, z: 1.0000799}
  m_ConstrainProportionsScale: 0
  m_Children: []
  m_Father: {fileID: 388303398}
  m_LocalEulerAnglesHint: {x: 0, y: 0, z: 0}
  m_AnchorMin: {x: 0.5, y: 1}
  m_AnchorMax: {x: 0.5, y: 1}
  m_AnchoredPosition: {x: 0, y: -153}
  m_SizeDelta: {x: 1000, y: 300}
  m_Pivot: {x: 0.5, y: 0.5}
--- !u!114 &666481587
MonoBehaviour:
  m_ObjectHideFlags: 0
  m_CorrespondingSourceObject: {fileID: 0}
  m_PrefabInstance: {fileID: 0}
  m_PrefabAsset: {fileID: 0}
  m_GameObject: {fileID: 666481585}
  m_Enabled: 1
  m_EditorHideFlags: 0
  m_Script: {fileID: 11500000, guid: f4688fdb7df04437aeb418b961361dc5, type: 3}
  m_Name: 
  m_EditorClassIdentifier: 
  m_Material: {fileID: 0}
  m_Color: {r: 1, g: 1, b: 1, a: 1}
  m_RaycastTarget: 1
  m_RaycastPadding: {x: 0, y: 0, z: 0, w: 0}
  m_Maskable: 1
  m_OnCullStateChanged:
    m_PersistentCalls:
      m_Calls: []
  m_text: GAME OVER
  m_isRightToLeft: 0
  m_fontAsset: {fileID: 11400000, guid: 8f586378b4e144a9851e7b34d9b748ee, type: 2}
  m_sharedMaterial: {fileID: 2100000, guid: e73a58f6e2794ae7b1b7e50b7fb811b0, type: 2}
  m_fontSharedMaterials: []
  m_fontMaterial: {fileID: 0}
  m_fontMaterials: []
  m_fontColor32:
    serializedVersion: 2
    rgba: 4281019276
  m_fontColor: {r: 0.5471698, g: 0.16776434, b: 0.16776434, a: 1}
  m_enableVertexGradient: 0
  m_colorMode: 3
  m_fontColorGradient:
    topLeft: {r: 1, g: 1, b: 1, a: 1}
    topRight: {r: 1, g: 1, b: 1, a: 1}
    bottomLeft: {r: 1, g: 1, b: 1, a: 1}
    bottomRight: {r: 1, g: 1, b: 1, a: 1}
  m_fontColorGradientPreset: {fileID: 0}
  m_spriteAsset: {fileID: 0}
  m_tintAllSprites: 0
  m_StyleSheet: {fileID: 0}
  m_TextStyleHashCode: -1183493901
  m_overrideHtmlColors: 0
  m_faceColor:
    serializedVersion: 2
    rgba: 4294967295
  m_fontSize: 130
  m_fontSizeBase: 130
  m_fontWeight: 400
  m_enableAutoSizing: 0
  m_fontSizeMin: 18
  m_fontSizeMax: 72
  m_fontStyle: 1
  m_HorizontalAlignment: 32
  m_VerticalAlignment: 256
  m_textAlignment: 65535
  m_characterSpacing: 0
  m_wordSpacing: 0
  m_lineSpacing: 0
  m_lineSpacingMax: 0
  m_paragraphSpacing: 0
  m_charWidthMaxAdj: 0
  m_TextWrappingMode: 1
  m_wordWrappingRatios: 0.4
  m_overflowMode: 0
  m_linkedTextComponent: {fileID: 0}
  parentLinkedComponent: {fileID: 0}
  m_enableKerning: 0
  m_ActiveFontFeatures: 6e72656b
  m_enableExtraPadding: 0
  checkPaddingRequired: 0
  m_isRichText: 1
  m_EmojiFallbackSupport: 1
  m_parseCtrlCharacters: 1
  m_isOrthographic: 1
  m_isCullingEnabled: 0
  m_horizontalMapping: 0
  m_verticalMapping: 0
  m_uvLineOffset: 0
  m_geometrySortingOrder: 0
  m_IsTextObjectScaleStatic: 0
  m_VertexBufferAutoSizeReduction: 0
  m_useMaxVisibleDescender: 1
  m_pageToDisplay: 1
  m_margin: {x: 0, y: 0, z: 0, w: 0}
  m_isUsingLegacyAnimationComponent: 0
  m_isVolumetricText: 0
  m_hasFontAssetChanged: 0
  m_baseMaterial: {fileID: 0}
  m_maskOffset: {x: 0, y: 0, z: 0, w: 0}
--- !u!222 &666481588
CanvasRenderer:
  m_ObjectHideFlags: 0
  m_CorrespondingSourceObject: {fileID: 0}
  m_PrefabInstance: {fileID: 0}
  m_PrefabAsset: {fileID: 0}
  m_GameObject: {fileID: 666481585}
  m_CullTransparentMesh: 1
--- !u!1 &691249396
GameObject:
  m_ObjectHideFlags: 0
  m_CorrespondingSourceObject: {fileID: 0}
  m_PrefabInstance: {fileID: 0}
  m_PrefabAsset: {fileID: 0}
  serializedVersion: 6
  m_Component:
  - component: {fileID: 691249397}
  - component: {fileID: 691249402}
  - component: {fileID: 691249401}
  - component: {fileID: 691249400}
  - component: {fileID: 691249399}
  - component: {fileID: 691249398}
  m_Layer: 5
  m_Name: Main Menu
  m_TagString: Untagged
  m_Icon: {fileID: 0}
  m_NavMeshLayer: 0
  m_StaticEditorFlags: 0
  m_IsActive: 1
--- !u!224 &691249397
RectTransform:
  m_ObjectHideFlags: 0
  m_CorrespondingSourceObject: {fileID: 0}
  m_PrefabInstance: {fileID: 0}
  m_PrefabAsset: {fileID: 0}
  m_GameObject: {fileID: 691249396}
  m_LocalRotation: {x: -0, y: -0, z: -0, w: 1}
  m_LocalPosition: {x: 0, y: 0, z: 0}
  m_LocalScale: {x: 1.0000799, y: 1.0000799, z: 1.0000799}
  m_ConstrainProportionsScale: 0
  m_Children:
  - {fileID: 144737746}
  m_Father: {fileID: 388303398}
  m_LocalEulerAnglesHint: {x: 0, y: 0, z: 0}
  m_AnchorMin: {x: 0.5, y: 0}
  m_AnchorMax: {x: 0.5, y: 0}
  m_AnchoredPosition: {x: 237.8, y: 130}
  m_SizeDelta: {x: 293.96, y: 293.96}
  m_Pivot: {x: 0.5, y: 0.5}
--- !u!114 &691249398
MonoBehaviour:
  m_ObjectHideFlags: 0
  m_CorrespondingSourceObject: {fileID: 0}
  m_PrefabInstance: {fileID: 0}
  m_PrefabAsset: {fileID: 0}
  m_GameObject: {fileID: 691249396}
  m_Enabled: 1
  m_EditorHideFlags: 0
  m_Script: {fileID: 11500000, guid: d2fe5546f775c47d2820aa5e8a715f53, type: 3}
  m_Name: 
  m_EditorClassIdentifier: 
  _data:
    _json: '{"nest":{"source":"Macro","macro":0,"embed":null}}'
    _objectReferences:
    - {fileID: 11400000, guid: 32d53e6a2d371c84ebaaf3c07879fbe0, type: 2}
--- !u!114 &691249399
MonoBehaviour:
  m_ObjectHideFlags: 0
  m_CorrespondingSourceObject: {fileID: 0}
  m_PrefabInstance: {fileID: 0}
  m_PrefabAsset: {fileID: 0}
  m_GameObject: {fileID: 691249396}
  m_Enabled: 1
  m_EditorHideFlags: 0
  m_Script: {fileID: 11500000, guid: e741851cba3ad425c91ecf922cc6b379, type: 3}
  m_Name: 
  m_EditorClassIdentifier: 
  _data:
    _json: '{"declarations":{"Kind":"Object","collection":{"$content":[{"name":"Scene
      Name","value":{"$content":"Start_Screen","$type":"System.String"},"typeHandle":{"Identification":"System.String,
      mscorlib, Version=4.0.0.0, Culture=neutral, PublicKeyToken=b77a5c561934e089","$version":"A"},"$version":"A"}],"$version":"A"},"$version":"A"}}'
    _objectReferences: []
--- !u!114 &691249400
MonoBehaviour:
  m_ObjectHideFlags: 0
  m_CorrespondingSourceObject: {fileID: 0}
  m_PrefabInstance: {fileID: 0}
  m_PrefabAsset: {fileID: 0}
  m_GameObject: {fileID: 691249396}
  m_Enabled: 1
  m_EditorHideFlags: 0
  m_Script: {fileID: 11500000, guid: 4e29b1a8efbd4b44bb3f3716e73f07ff, type: 3}
  m_Name: 
  m_EditorClassIdentifier: 
  m_Navigation:
    m_Mode: 3
    m_WrapAround: 0
    m_SelectOnUp: {fileID: 0}
    m_SelectOnDown: {fileID: 0}
    m_SelectOnLeft: {fileID: 0}
    m_SelectOnRight: {fileID: 0}
  m_Transition: 2
  m_Colors:
    m_NormalColor: {r: 1, g: 0.7216981, b: 0.7216981, a: 1}
    m_HighlightedColor: {r: 0.9607843, g: 0.9607843, b: 0.9607843, a: 1}
    m_PressedColor: {r: 0.78431374, g: 0.78431374, b: 0.78431374, a: 1}
    m_SelectedColor: {r: 0.9607843, g: 0.9607843, b: 0.9607843, a: 1}
    m_DisabledColor: {r: 0.78431374, g: 0.78431374, b: 0.78431374, a: 0.5019608}
    m_ColorMultiplier: 1
    m_FadeDuration: 0.1
  m_SpriteState:
    m_HighlightedSprite: {fileID: -1199140059, guid: 41a7845eb3da9cd41a8de332d5e1c395, type: 3}
    m_PressedSprite: {fileID: -724513454, guid: 41a7845eb3da9cd41a8de332d5e1c395, type: 3}
    m_SelectedSprite: {fileID: -724513454, guid: 41a7845eb3da9cd41a8de332d5e1c395, type: 3}
    m_DisabledSprite: {fileID: 0}
  m_AnimationTriggers:
    m_NormalTrigger: Normal
    m_HighlightedTrigger: Highlighted
    m_PressedTrigger: Pressed
    m_SelectedTrigger: Selected
    m_DisabledTrigger: Disabled
  m_Interactable: 1
  m_TargetGraphic: {fileID: 691249401}
  m_OnClick:
    m_PersistentCalls:
      m_Calls:
      - m_Target: {fileID: 691249398}
        m_TargetAssemblyTypeName: Unity.VisualScripting.EventMachine`2[[Unity.VisualScripting.FlowGraph,
          Unity.VisualScripting.Flow
        m_MethodName: TriggerUnityEvent
        m_Mode: 5
        m_Arguments:
          m_ObjectArgument: {fileID: 0}
          m_ObjectArgumentAssemblyTypeName: UnityEngine.Object, UnityEngine
          m_IntArgument: 0
          m_FloatArgument: 0
          m_StringArgument: Game_Start
          m_BoolArgument: 0
        m_CallState: 2
--- !u!114 &691249401
MonoBehaviour:
  m_ObjectHideFlags: 0
  m_CorrespondingSourceObject: {fileID: 0}
  m_PrefabInstance: {fileID: 0}
  m_PrefabAsset: {fileID: 0}
  m_GameObject: {fileID: 691249396}
  m_Enabled: 1
  m_EditorHideFlags: 0
  m_Script: {fileID: 11500000, guid: fe87c0e1cc204ed48ad3b37840f39efc, type: 3}
  m_Name: 
  m_EditorClassIdentifier: 
  m_Material: {fileID: 0}
  m_Color: {r: 1, g: 1, b: 1, a: 1}
  m_RaycastTarget: 1
  m_RaycastPadding: {x: 0, y: 0, z: 0, w: 0}
  m_Maskable: 1
  m_OnCullStateChanged:
    m_PersistentCalls:
      m_Calls: []
  m_Sprite: {fileID: 1877428564, guid: 41a7845eb3da9cd41a8de332d5e1c395, type: 3}
  m_Type: 0
  m_PreserveAspect: 0
  m_FillCenter: 1
  m_FillMethod: 4
  m_FillAmount: 1
  m_FillClockwise: 1
  m_FillOrigin: 0
  m_UseSpriteMesh: 0
  m_PixelsPerUnitMultiplier: 1
--- !u!222 &691249402
CanvasRenderer:
  m_ObjectHideFlags: 0
  m_CorrespondingSourceObject: {fileID: 0}
  m_PrefabInstance: {fileID: 0}
  m_PrefabAsset: {fileID: 0}
  m_GameObject: {fileID: 691249396}
  m_CullTransparentMesh: 1
--- !u!1 &729240821
GameObject:
  m_ObjectHideFlags: 0
  m_CorrespondingSourceObject: {fileID: 0}
  m_PrefabInstance: {fileID: 0}
  m_PrefabAsset: {fileID: 0}
  serializedVersion: 6
  m_Component:
  - component: {fileID: 729240825}
  - component: {fileID: 729240822}
  - component: {fileID: 729240824}
  - component: {fileID: 729240823}
  m_Layer: 0
  m_Name: Main Camera
  m_TagString: MainCamera
  m_Icon: {fileID: 0}
  m_NavMeshLayer: 0
  m_StaticEditorFlags: 0
  m_IsActive: 1
--- !u!20 &729240822
Camera:
  m_ObjectHideFlags: 0
  m_CorrespondingSourceObject: {fileID: 0}
  m_PrefabInstance: {fileID: 0}
  m_PrefabAsset: {fileID: 0}
  m_GameObject: {fileID: 729240821}
  m_Enabled: 1
  serializedVersion: 2
  m_ClearFlags: 2
  m_BackGroundColor: {r: 0.5977661, g: 0.7358466, b: 0.9528302, a: 0}
  m_projectionMatrixMode: 1
  m_GateFitMode: 2
  m_FOVAxisMode: 0
  m_Iso: 200
  m_ShutterSpeed: 0.005
  m_Aperture: 16
  m_FocusDistance: 10
  m_FocalLength: 50
  m_BladeCount: 5
  m_Curvature: {x: 2, y: 11}
  m_BarrelClipping: 0.25
  m_Anamorphism: 0
  m_SensorSize: {x: 36, y: 24}
  m_LensShift: {x: 0, y: 0}
  m_NormalizedViewPortRect:
    serializedVersion: 2
    x: 0
    y: 0
    width: 1
    height: 1
  near clip plane: 0.3
  far clip plane: 1000
  field of view: 34
  orthographic: 1
  orthographic size: 5
  m_Depth: -1
  m_CullingMask:
    serializedVersion: 2
    m_Bits: 4294967295
  m_RenderingPath: -1
  m_TargetTexture: {fileID: 0}
  m_TargetDisplay: 0
  m_TargetEye: 0
  m_HDR: 1
  m_AllowMSAA: 0
  m_AllowDynamicResolution: 0
  m_ForceIntoRT: 0
  m_OcclusionCulling: 0
  m_StereoConvergence: 10
  m_StereoSeparation: 0.022
--- !u!114 &729240823
MonoBehaviour:
  m_ObjectHideFlags: 0
  m_CorrespondingSourceObject: {fileID: 0}
  m_PrefabInstance: {fileID: 0}
  m_PrefabAsset: {fileID: 0}
  m_GameObject: {fileID: 729240821}
  m_Enabled: 1
  m_EditorHideFlags: 0
  m_Script: {fileID: 11500000, guid: a79441f348de89743a2939f4d699eac1, type: 3}
  m_Name: 
  m_EditorClassIdentifier: 
  m_RenderShadows: 1
  m_RequiresDepthTextureOption: 2
  m_RequiresOpaqueTextureOption: 2
  m_CameraType: 0
  m_Cameras: []
  m_RendererIndex: -1
  m_VolumeLayerMask:
    serializedVersion: 2
    m_Bits: 1
  m_VolumeTrigger: {fileID: 0}
  m_VolumeFrameworkUpdateModeOption: 2
  m_RenderPostProcessing: 0
  m_Antialiasing: 0
  m_AntialiasingQuality: 2
  m_StopNaN: 0
  m_Dithering: 0
  m_ClearDepth: 1
  m_AllowXRRendering: 1
  m_AllowHDROutput: 1
  m_UseScreenCoordOverride: 0
  m_ScreenSizeOverride: {x: 0, y: 0, z: 0, w: 0}
  m_ScreenCoordScaleBias: {x: 0, y: 0, z: 0, w: 0}
  m_RequiresDepthTexture: 0
  m_RequiresColorTexture: 0
  m_Version: 2
  m_TaaSettings:
    m_Quality: 3
    m_FrameInfluence: 0.1
    m_JitterScale: 1
    m_MipBias: 0
    m_VarianceClampScale: 0.9
    m_ContrastAdaptiveSharpening: 0
--- !u!81 &729240824
AudioListener:
  m_ObjectHideFlags: 0
  m_CorrespondingSourceObject: {fileID: 0}
  m_PrefabInstance: {fileID: 0}
  m_PrefabAsset: {fileID: 0}
  m_GameObject: {fileID: 729240821}
  m_Enabled: 1
--- !u!4 &729240825
Transform:
  m_ObjectHideFlags: 0
  m_CorrespondingSourceObject: {fileID: 0}
  m_PrefabInstance: {fileID: 0}
  m_PrefabAsset: {fileID: 0}
  m_GameObject: {fileID: 729240821}
  serializedVersion: 2
  m_LocalRotation: {x: -0, y: -0, z: -0, w: 1}
  m_LocalPosition: {x: 0, y: 0, z: -10}
  m_LocalScale: {x: 1, y: 1, z: 1}
  m_ConstrainProportionsScale: 0
  m_Children: []
  m_Father: {fileID: 0}
  m_LocalEulerAnglesHint: {x: 0, y: 0, z: 0}
--- !u!1 &842122131
GameObject:
  m_ObjectHideFlags: 0
  m_CorrespondingSourceObject: {fileID: 0}
  m_PrefabInstance: {fileID: 0}
  m_PrefabAsset: {fileID: 0}
  serializedVersion: 6
  m_Component:
  - component: {fileID: 842122132}
  - component: {fileID: 842122134}
  - component: {fileID: 842122133}
  m_Layer: 5
  m_Name: Text (TMP)
  m_TagString: Untagged
  m_Icon: {fileID: 0}
  m_NavMeshLayer: 0
  m_StaticEditorFlags: 0
  m_IsActive: 1
--- !u!224 &842122132
RectTransform:
  m_ObjectHideFlags: 0
  m_CorrespondingSourceObject: {fileID: 0}
  m_PrefabInstance: {fileID: 0}
  m_PrefabAsset: {fileID: 0}
  m_GameObject: {fileID: 842122131}
  m_LocalRotation: {x: 0, y: 0, z: 0, w: 1}
  m_LocalPosition: {x: 0, y: 0, z: 0}
  m_LocalScale: {x: 1, y: 1, z: 1}
  m_ConstrainProportionsScale: 0
  m_Children: []
  m_Father: {fileID: 1524758062}
  m_LocalEulerAnglesHint: {x: 0, y: 0, z: 0}
  m_AnchorMin: {x: 0.5, y: 0.5}
  m_AnchorMax: {x: 0.5, y: 0.5}
  m_AnchoredPosition: {x: -5, y: -2}
  m_SizeDelta: {x: 450, y: 140}
  m_Pivot: {x: 0.5, y: 0.5}
--- !u!114 &842122133
MonoBehaviour:
  m_ObjectHideFlags: 0
  m_CorrespondingSourceObject: {fileID: 0}
  m_PrefabInstance: {fileID: 0}
  m_PrefabAsset: {fileID: 0}
  m_GameObject: {fileID: 842122131}
  m_Enabled: 1
  m_EditorHideFlags: 0
  m_Script: {fileID: 11500000, guid: f4688fdb7df04437aeb418b961361dc5, type: 3}
  m_Name: 
  m_EditorClassIdentifier: 
  m_Material: {fileID: 0}
  m_Color: {r: 1, g: 1, b: 1, a: 1}
  m_RaycastTarget: 1
  m_RaycastPadding: {x: 0, y: 0, z: 0, w: 0}
  m_Maskable: 1
  m_OnCullStateChanged:
    m_PersistentCalls:
      m_Calls: []
  m_text: Restart
  m_isRightToLeft: 0
  m_fontAsset: {fileID: 11400000, guid: 8f586378b4e144a9851e7b34d9b748ee, type: 2}
  m_sharedMaterial: {fileID: 2180264, guid: 8f586378b4e144a9851e7b34d9b748ee, type: 2}
  m_fontSharedMaterials: []
  m_fontMaterial: {fileID: 0}
  m_fontMaterials: []
  m_fontColor32:
    serializedVersion: 2
    rgba: 4278190080
  m_fontColor: {r: 0, g: 0, b: 0, a: 1}
  m_enableVertexGradient: 0
  m_colorMode: 3
  m_fontColorGradient:
    topLeft: {r: 1, g: 1, b: 1, a: 1}
    topRight: {r: 1, g: 1, b: 1, a: 1}
    bottomLeft: {r: 1, g: 1, b: 1, a: 1}
    bottomRight: {r: 1, g: 1, b: 1, a: 1}
  m_fontColorGradientPreset: {fileID: 0}
  m_spriteAsset: {fileID: 0}
  m_tintAllSprites: 0
  m_StyleSheet: {fileID: 0}
  m_TextStyleHashCode: -1183493901
  m_overrideHtmlColors: 0
  m_faceColor:
    serializedVersion: 2
    rgba: 4294967295
  m_fontSize: 60
  m_fontSizeBase: 60
  m_fontWeight: 400
  m_enableAutoSizing: 0
  m_fontSizeMin: 18
  m_fontSizeMax: 72
  m_fontStyle: 1
  m_HorizontalAlignment: 2
  m_VerticalAlignment: 512
  m_textAlignment: 65535
  m_characterSpacing: 0
  m_wordSpacing: 0
  m_lineSpacing: 0
  m_lineSpacingMax: 0
  m_paragraphSpacing: 0
  m_charWidthMaxAdj: 0
  m_TextWrappingMode: 1
  m_wordWrappingRatios: 0.4
  m_overflowMode: 0
  m_linkedTextComponent: {fileID: 0}
  parentLinkedComponent: {fileID: 0}
  m_enableKerning: 0
  m_ActiveFontFeatures: 6e72656b
  m_enableExtraPadding: 0
  checkPaddingRequired: 0
  m_isRichText: 1
  m_EmojiFallbackSupport: 1
  m_parseCtrlCharacters: 1
  m_isOrthographic: 1
  m_isCullingEnabled: 0
  m_horizontalMapping: 0
  m_verticalMapping: 0
  m_uvLineOffset: 0
  m_geometrySortingOrder: 0
  m_IsTextObjectScaleStatic: 0
  m_VertexBufferAutoSizeReduction: 0
  m_useMaxVisibleDescender: 1
  m_pageToDisplay: 1
  m_margin: {x: 62.49456, y: 0, z: 48.965195, w: 0}
  m_isUsingLegacyAnimationComponent: 0
  m_isVolumetricText: 0
  m_hasFontAssetChanged: 0
  m_baseMaterial: {fileID: 0}
  m_maskOffset: {x: 0, y: 0, z: 0, w: 0}
--- !u!222 &842122134
CanvasRenderer:
  m_ObjectHideFlags: 0
  m_CorrespondingSourceObject: {fileID: 0}
  m_PrefabInstance: {fileID: 0}
  m_PrefabAsset: {fileID: 0}
  m_GameObject: {fileID: 842122131}
  m_CullTransparentMesh: 1
--- !u!1 &899608822
GameObject:
  m_ObjectHideFlags: 0
  m_CorrespondingSourceObject: {fileID: 0}
  m_PrefabInstance: {fileID: 0}
  m_PrefabAsset: {fileID: 0}
  serializedVersion: 6
  m_Component:
  - component: {fileID: 899608825}
  - component: {fileID: 899608824}
  - component: {fileID: 899608823}
  m_Layer: 0
  m_Name: cubicle_0
  m_TagString: Untagged
  m_Icon: {fileID: 0}
  m_NavMeshLayer: 0
  m_StaticEditorFlags: 0
  m_IsActive: 1
--- !u!95 &899608823
Animator:
  serializedVersion: 7
  m_ObjectHideFlags: 0
  m_CorrespondingSourceObject: {fileID: 0}
  m_PrefabInstance: {fileID: 0}
  m_PrefabAsset: {fileID: 0}
  m_GameObject: {fileID: 899608822}
  m_Enabled: 0
  m_Avatar: {fileID: 0}
  m_Controller: {fileID: 9100000, guid: e37422257b0748145a37df23f720f2b5, type: 2}
  m_CullingMode: 0
  m_UpdateMode: 0
  m_ApplyRootMotion: 0
  m_LinearVelocityBlending: 0
  m_StabilizeFeet: 0
  m_AnimatePhysics: 0
  m_WarningMessage: 
  m_HasTransformHierarchy: 1
  m_AllowConstantClipSamplingOptimization: 1
  m_KeepAnimatorStateOnDisable: 0
  m_WriteDefaultValuesOnDisable: 0
--- !u!212 &899608824
SpriteRenderer:
  m_ObjectHideFlags: 0
  m_CorrespondingSourceObject: {fileID: 0}
  m_PrefabInstance: {fileID: 0}
  m_PrefabAsset: {fileID: 0}
  m_GameObject: {fileID: 899608822}
  m_Enabled: 1
  m_CastShadows: 0
  m_ReceiveShadows: 0
  m_DynamicOccludee: 1
  m_StaticShadowCaster: 0
  m_MotionVectors: 1
  m_LightProbeUsage: 1
  m_ReflectionProbeUsage: 1
  m_RayTracingMode: 0
  m_RayTraceProcedural: 0
  m_RayTracingAccelStructBuildFlagsOverride: 0
  m_RayTracingAccelStructBuildFlags: 1
  m_SmallMeshCulling: 1
  m_RenderingLayerMask: 1
  m_RendererPriority: 0
  m_Materials:
  - {fileID: 2100000, guid: a97c105638bdf8b4a8650670310a4cd3, type: 2}
  m_StaticBatchInfo:
    firstSubMesh: 0
    subMeshCount: 0
  m_StaticBatchRoot: {fileID: 0}
  m_ProbeAnchor: {fileID: 0}
  m_LightProbeVolumeOverride: {fileID: 0}
  m_ScaleInLightmap: 1
  m_ReceiveGI: 1
  m_PreserveUVs: 0
  m_IgnoreNormalsForChartDetection: 0
  m_ImportantGI: 0
  m_StitchLightmapSeams: 1
  m_SelectedEditorRenderState: 0
  m_MinimumChartSize: 4
  m_AutoUVMaxDistance: 0.5
  m_AutoUVMaxAngle: 89
  m_LightmapParameters: {fileID: 0}
  m_SortingLayerID: 0
  m_SortingLayer: 0
  m_SortingOrder: 0
  m_Sprite: {fileID: 1212156543, guid: ea91a26d91633be46a128f4b450c94b0, type: 3}
  m_Color: {r: 1, g: 1, b: 1, a: 1}
  m_FlipX: 0
  m_FlipY: 0
  m_DrawMode: 0
  m_Size: {x: 11, y: 10}
  m_AdaptiveModeThreshold: 0.5
  m_SpriteTileMode: 0
  m_WasSpriteAssigned: 1
  m_MaskInteraction: 0
  m_SpriteSortPoint: 0
--- !u!4 &899608825
Transform:
  m_ObjectHideFlags: 0
  m_CorrespondingSourceObject: {fileID: 0}
  m_PrefabInstance: {fileID: 0}
  m_PrefabAsset: {fileID: 0}
  m_GameObject: {fileID: 899608822}
  serializedVersion: 2
  m_LocalRotation: {x: 0, y: 0, z: 0, w: 1}
  m_LocalPosition: {x: -0.04, y: -2.95, z: 0}
  m_LocalScale: {x: 1.6230645, y: 1.6230645, z: 1.6230645}
  m_ConstrainProportionsScale: 0
  m_Children: []
  m_Father: {fileID: 0}
  m_LocalEulerAnglesHint: {x: 0, y: 0, z: 0}
--- !u!1 &913326495
GameObject:
  m_ObjectHideFlags: 0
  m_CorrespondingSourceObject: {fileID: 0}
  m_PrefabInstance: {fileID: 0}
  m_PrefabAsset: {fileID: 0}
  serializedVersion: 6
  m_Component:
  - component: {fileID: 913326496}
  - component: {fileID: 913326500}
  - component: {fileID: 913326499}
  - component: {fileID: 913326498}
  - component: {fileID: 913326497}
  m_Layer: 5
  m_Name: Score
  m_TagString: Untagged
  m_Icon: {fileID: 0}
  m_NavMeshLayer: 0
  m_StaticEditorFlags: 0
  m_IsActive: 1
--- !u!224 &913326496
RectTransform:
  m_ObjectHideFlags: 0
  m_CorrespondingSourceObject: {fileID: 0}
  m_PrefabInstance: {fileID: 0}
  m_PrefabAsset: {fileID: 0}
  m_GameObject: {fileID: 913326495}
  m_LocalRotation: {x: 0, y: 0, z: 0, w: 1}
  m_LocalPosition: {x: 0, y: 0, z: 0}
  m_LocalScale: {x: 1, y: 1, z: 1}
  m_ConstrainProportionsScale: 0
  m_Children: []
  m_Father: {fileID: 388303398}
  m_LocalEulerAnglesHint: {x: 0, y: 0, z: 0}
  m_AnchorMin: {x: 0.5, y: 1}
  m_AnchorMax: {x: 0.5, y: 1}
  m_AnchoredPosition: {x: 0, y: -90}
  m_SizeDelta: {x: 1000, y: 300}
  m_Pivot: {x: 0.5, y: 0.5}
--- !u!114 &913326497
MonoBehaviour:
  m_ObjectHideFlags: 0
  m_CorrespondingSourceObject: {fileID: 0}
  m_PrefabInstance: {fileID: 0}
  m_PrefabAsset: {fileID: 0}
  m_GameObject: {fileID: 913326495}
  m_Enabled: 1
  m_EditorHideFlags: 0
  m_Script: {fileID: 11500000, guid: d2fe5546f775c47d2820aa5e8a715f53, type: 3}
  m_Name: 
  m_EditorClassIdentifier: 
  _data:
    _json: '{"nest":{"source":"Macro","macro":0,"embed":null}}'
    _objectReferences:
    - {fileID: 11400000, guid: f305dba138598164c9aad65fca86c28a, type: 2}
--- !u!114 &913326498
MonoBehaviour:
  m_ObjectHideFlags: 0
  m_CorrespondingSourceObject: {fileID: 0}
  m_PrefabInstance: {fileID: 0}
  m_PrefabAsset: {fileID: 0}
  m_GameObject: {fileID: 913326495}
  m_Enabled: 1
  m_EditorHideFlags: 0
  m_Script: {fileID: 11500000, guid: e741851cba3ad425c91ecf922cc6b379, type: 3}
  m_Name: 
  m_EditorClassIdentifier: 
  _data:
    _json: '{"declarations":{"Kind":"Object","collection":{"$content":[],"$version":"A"},"$version":"A"}}'
    _objectReferences: []
--- !u!114 &913326499
MonoBehaviour:
  m_ObjectHideFlags: 0
  m_CorrespondingSourceObject: {fileID: 0}
  m_PrefabInstance: {fileID: 0}
  m_PrefabAsset: {fileID: 0}
  m_GameObject: {fileID: 913326495}
  m_Enabled: 1
  m_EditorHideFlags: 0
  m_Script: {fileID: 11500000, guid: f4688fdb7df04437aeb418b961361dc5, type: 3}
  m_Name: 
  m_EditorClassIdentifier: 
  m_Material: {fileID: 0}
  m_Color: {r: 1, g: 1, b: 1, a: 1}
  m_RaycastTarget: 1
  m_RaycastPadding: {x: 0, y: 0, z: 0, w: 0}
  m_Maskable: 1
  m_OnCullStateChanged:
    m_PersistentCalls:
      m_Calls: []
  m_text: 'Score:'
  m_isRightToLeft: 0
  m_fontAsset: {fileID: 11400000, guid: 8f586378b4e144a9851e7b34d9b748ee, type: 2}
  m_sharedMaterial: {fileID: 2180264, guid: 8f586378b4e144a9851e7b34d9b748ee, type: 2}
  m_fontSharedMaterials: []
  m_fontMaterial: {fileID: 0}
  m_fontMaterials: []
  m_fontColor32:
    serializedVersion: 2
    rgba: 4278190080
  m_fontColor: {r: 0, g: 0, b: 0, a: 1}
  m_enableVertexGradient: 0
  m_colorMode: 3
  m_fontColorGradient:
    topLeft: {r: 1, g: 1, b: 1, a: 1}
    topRight: {r: 1, g: 1, b: 1, a: 1}
    bottomLeft: {r: 1, g: 1, b: 1, a: 1}
    bottomRight: {r: 1, g: 1, b: 1, a: 1}
  m_fontColorGradientPreset: {fileID: 0}
  m_spriteAsset: {fileID: 0}
  m_tintAllSprites: 0
  m_StyleSheet: {fileID: 0}
  m_TextStyleHashCode: -1183493901
  m_overrideHtmlColors: 0
  m_faceColor:
    serializedVersion: 2
    rgba: 4294967295
  m_fontSize: 55
  m_fontSizeBase: 55
  m_fontWeight: 400
  m_enableAutoSizing: 0
  m_fontSizeMin: 18
  m_fontSizeMax: 72
  m_fontStyle: 0
  m_HorizontalAlignment: 2
  m_VerticalAlignment: 1024
  m_textAlignment: 65535
  m_characterSpacing: 0
  m_wordSpacing: 0
  m_lineSpacing: 0
  m_lineSpacingMax: 0
  m_paragraphSpacing: 0
  m_charWidthMaxAdj: 0
  m_TextWrappingMode: 1
  m_wordWrappingRatios: 0.4
  m_overflowMode: 0
  m_linkedTextComponent: {fileID: 0}
  parentLinkedComponent: {fileID: 0}
  m_enableKerning: 0
  m_ActiveFontFeatures: 6e72656b
  m_enableExtraPadding: 0
  checkPaddingRequired: 0
  m_isRichText: 1
  m_EmojiFallbackSupport: 1
  m_parseCtrlCharacters: 1
  m_isOrthographic: 1
  m_isCullingEnabled: 0
  m_horizontalMapping: 0
  m_verticalMapping: 0
  m_uvLineOffset: 0
  m_geometrySortingOrder: 0
  m_IsTextObjectScaleStatic: 0
  m_VertexBufferAutoSizeReduction: 0
  m_useMaxVisibleDescender: 1
  m_pageToDisplay: 1
  m_margin: {x: 0, y: 0, z: 0, w: 0}
  m_isUsingLegacyAnimationComponent: 0
  m_isVolumetricText: 0
  m_hasFontAssetChanged: 0
  m_baseMaterial: {fileID: 0}
  m_maskOffset: {x: 0, y: 0, z: 0, w: 0}
--- !u!222 &913326500
CanvasRenderer:
  m_ObjectHideFlags: 0
  m_CorrespondingSourceObject: {fileID: 0}
  m_PrefabInstance: {fileID: 0}
  m_PrefabAsset: {fileID: 0}
  m_GameObject: {fileID: 913326495}
  m_CullTransparentMesh: 1
--- !u!1 &1202048663
GameObject:
  m_ObjectHideFlags: 0
  m_CorrespondingSourceObject: {fileID: 0}
  m_PrefabInstance: {fileID: 0}
  m_PrefabAsset: {fileID: 0}
  serializedVersion: 6
  m_Component:
  - component: {fileID: 1202048665}
  - component: {fileID: 1202048664}
  m_Layer: 0
  m_Name: GameOver
  m_TagString: Untagged
  m_Icon: {fileID: 0}
  m_NavMeshLayer: 0
  m_StaticEditorFlags: 0
  m_IsActive: 1
--- !u!82 &1202048664
AudioSource:
  m_ObjectHideFlags: 0
  m_CorrespondingSourceObject: {fileID: 0}
  m_PrefabInstance: {fileID: 0}
  m_PrefabAsset: {fileID: 0}
  m_GameObject: {fileID: 1202048663}
  m_Enabled: 1
  serializedVersion: 4
  OutputAudioMixerGroup: {fileID: 0}
  m_audioClip: {fileID: 8300000, guid: 73ea07d74e91d1342bb363038b9672fe, type: 3}
  m_Resource: {fileID: 8300000, guid: 73ea07d74e91d1342bb363038b9672fe, type: 3}
  m_PlayOnAwake: 1
  m_Volume: 0.52
  m_Pitch: 1
  Loop: 0
  Mute: 0
  Spatialize: 0
  SpatializePostEffects: 0
  Priority: 128
  DopplerLevel: 1
  MinDistance: 1
  MaxDistance: 500
  Pan2D: 0
  rolloffMode: 0
  BypassEffects: 0
  BypassListenerEffects: 0
  BypassReverbZones: 0
  rolloffCustomCurve:
    serializedVersion: 2
    m_Curve:
    - serializedVersion: 3
      time: 0
      value: 1
      inSlope: 0
      outSlope: 0
      tangentMode: 0
      weightedMode: 0
      inWeight: 0.33333334
      outWeight: 0.33333334
    - serializedVersion: 3
      time: 1
      value: 0
      inSlope: 0
      outSlope: 0
      tangentMode: 0
      weightedMode: 0
      inWeight: 0.33333334
      outWeight: 0.33333334
    m_PreInfinity: 2
    m_PostInfinity: 2
    m_RotationOrder: 4
  panLevelCustomCurve:
    serializedVersion: 2
    m_Curve:
    - serializedVersion: 3
      time: 0
      value: 0
      inSlope: 0
      outSlope: 0
      tangentMode: 0
      weightedMode: 0
      inWeight: 0.33333334
      outWeight: 0.33333334
    m_PreInfinity: 2
    m_PostInfinity: 2
    m_RotationOrder: 4
  spreadCustomCurve:
    serializedVersion: 2
    m_Curve:
    - serializedVersion: 3
      time: 0
      value: 0
      inSlope: 0
      outSlope: 0
      tangentMode: 0
      weightedMode: 0
      inWeight: 0.33333334
      outWeight: 0.33333334
    m_PreInfinity: 2
    m_PostInfinity: 2
    m_RotationOrder: 4
  reverbZoneMixCustomCurve:
    serializedVersion: 2
    m_Curve:
    - serializedVersion: 3
      time: 0
      value: 1
      inSlope: 0
      outSlope: 0
      tangentMode: 0
      weightedMode: 0
      inWeight: 0.33333334
      outWeight: 0.33333334
    m_PreInfinity: 2
    m_PostInfinity: 2
    m_RotationOrder: 4
--- !u!4 &1202048665
Transform:
  m_ObjectHideFlags: 0
  m_CorrespondingSourceObject: {fileID: 0}
  m_PrefabInstance: {fileID: 0}
  m_PrefabAsset: {fileID: 0}
  m_GameObject: {fileID: 1202048663}
  serializedVersion: 2
  m_LocalRotation: {x: 0, y: 0, z: 0, w: 1}
  m_LocalPosition: {x: 6.7758784, y: -6.0485964, z: -0.028281162}
  m_LocalScale: {x: 1, y: 1, z: 1}
  m_ConstrainProportionsScale: 0
  m_Children: []
  m_Father: {fileID: 0}
  m_LocalEulerAnglesHint: {x: 0, y: 0, z: 0}
--- !u!1 &1329346554
GameObject:
  m_ObjectHideFlags: 0
  m_CorrespondingSourceObject: {fileID: 0}
  m_PrefabInstance: {fileID: 0}
  m_PrefabAsset: {fileID: 0}
  serializedVersion: 6
  m_Component:
  - component: {fileID: 1329346557}
  - component: {fileID: 1329346556}
  - component: {fileID: 1329346555}
  m_Layer: 0
  m_Name: VisualScripting SceneVariables
  m_TagString: Untagged
  m_Icon: {fileID: 0}
  m_NavMeshLayer: 0
  m_StaticEditorFlags: 0
  m_IsActive: 1
--- !u!114 &1329346555
MonoBehaviour:
  m_ObjectHideFlags: 0
  m_CorrespondingSourceObject: {fileID: 0}
  m_PrefabInstance: {fileID: 0}
  m_PrefabAsset: {fileID: 0}
  m_GameObject: {fileID: 1329346554}
  m_Enabled: 1
  m_EditorHideFlags: 0
  m_Script: {fileID: 11500000, guid: 765181c9ef4b24d32a4f7cbd2ef370dc, type: 3}
  m_Name: 
  m_EditorClassIdentifier: 
--- !u!114 &1329346556
MonoBehaviour:
  m_ObjectHideFlags: 0
  m_CorrespondingSourceObject: {fileID: 0}
  m_PrefabInstance: {fileID: 0}
  m_PrefabAsset: {fileID: 0}
  m_GameObject: {fileID: 1329346554}
  m_Enabled: 1
  m_EditorHideFlags: 0
  m_Script: {fileID: 11500000, guid: e741851cba3ad425c91ecf922cc6b379, type: 3}
  m_Name: 
  m_EditorClassIdentifier: 
  _data:
    _json: '{"declarations":{"Kind":"Scene","collection":{"$content":[],"$version":"A"},"$version":"A"}}'
    _objectReferences: []
--- !u!4 &1329346557
Transform:
  m_ObjectHideFlags: 0
  m_CorrespondingSourceObject: {fileID: 0}
  m_PrefabInstance: {fileID: 0}
  m_PrefabAsset: {fileID: 0}
  m_GameObject: {fileID: 1329346554}
  serializedVersion: 2
  m_LocalRotation: {x: 0, y: 0, z: 0, w: 1}
  m_LocalPosition: {x: 0, y: 0, z: 0}
  m_LocalScale: {x: 1, y: 1, z: 1}
  m_ConstrainProportionsScale: 0
  m_Children: []
  m_Father: {fileID: 0}
  m_LocalEulerAnglesHint: {x: 0, y: 0, z: 0}
--- !u!1 &1524758061
GameObject:
  m_ObjectHideFlags: 0
  m_CorrespondingSourceObject: {fileID: 0}
  m_PrefabInstance: {fileID: 0}
  m_PrefabAsset: {fileID: 0}
  serializedVersion: 6
  m_Component:
  - component: {fileID: 1524758062}
  - component: {fileID: 1524758067}
  - component: {fileID: 1524758066}
  - component: {fileID: 1524758065}
  - component: {fileID: 1524758064}
  - component: {fileID: 1524758063}
  m_Layer: 5
  m_Name: Restart
  m_TagString: Untagged
  m_Icon: {fileID: 0}
  m_NavMeshLayer: 0
  m_StaticEditorFlags: 0
  m_IsActive: 1
--- !u!224 &1524758062
RectTransform:
  m_ObjectHideFlags: 0
  m_CorrespondingSourceObject: {fileID: 0}
  m_PrefabInstance: {fileID: 0}
  m_PrefabAsset: {fileID: 0}
  m_GameObject: {fileID: 1524758061}
  m_LocalRotation: {x: -0, y: -0, z: -0, w: 1}
  m_LocalPosition: {x: 0, y: 0, z: 0}
  m_LocalScale: {x: 1.0000799, y: 1.0000799, z: 1.0000799}
  m_ConstrainProportionsScale: 0
  m_Children:
  - {fileID: 842122132}
  m_Father: {fileID: 388303398}
  m_LocalEulerAnglesHint: {x: 0, y: 0, z: 0}
  m_AnchorMin: {x: 0.5, y: 0}
  m_AnchorMax: {x: 0.5, y: 0}
  m_AnchoredPosition: {x: -216, y: 130}
  m_SizeDelta: {x: 293.96, y: 293.96}
  m_Pivot: {x: 0.5, y: 0.5}
--- !u!114 &1524758063
MonoBehaviour:
  m_ObjectHideFlags: 0
  m_CorrespondingSourceObject: {fileID: 0}
  m_PrefabInstance: {fileID: 0}
  m_PrefabAsset: {fileID: 0}
  m_GameObject: {fileID: 1524758061}
  m_Enabled: 1
  m_EditorHideFlags: 0
  m_Script: {fileID: 11500000, guid: d2fe5546f775c47d2820aa5e8a715f53, type: 3}
  m_Name: 
  m_EditorClassIdentifier: 
  _data:
    _json: '{"nest":{"source":"Macro","macro":0,"embed":null}}'
    _objectReferences:
    - {fileID: 11400000, guid: 32d53e6a2d371c84ebaaf3c07879fbe0, type: 2}
--- !u!114 &1524758064
MonoBehaviour:
  m_ObjectHideFlags: 0
  m_CorrespondingSourceObject: {fileID: 0}
  m_PrefabInstance: {fileID: 0}
  m_PrefabAsset: {fileID: 0}
  m_GameObject: {fileID: 1524758061}
  m_Enabled: 1
  m_EditorHideFlags: 0
  m_Script: {fileID: 11500000, guid: e741851cba3ad425c91ecf922cc6b379, type: 3}
  m_Name: 
  m_EditorClassIdentifier: 
  _data:
    _json: '{"declarations":{"Kind":"Object","collection":{"$content":[{"name":"Scene
      Name","value":{"$content":"main_game","$type":"System.String"},"typeHandle":{"Identification":"System.String,
      mscorlib, Version=4.0.0.0, Culture=neutral, PublicKeyToken=b77a5c561934e089","$version":"A"},"$version":"A"}],"$version":"A"},"$version":"A"}}'
    _objectReferences: []
--- !u!114 &1524758065
MonoBehaviour:
  m_ObjectHideFlags: 0
  m_CorrespondingSourceObject: {fileID: 0}
  m_PrefabInstance: {fileID: 0}
  m_PrefabAsset: {fileID: 0}
  m_GameObject: {fileID: 1524758061}
  m_Enabled: 1
  m_EditorHideFlags: 0
  m_Script: {fileID: 11500000, guid: 4e29b1a8efbd4b44bb3f3716e73f07ff, type: 3}
  m_Name: 
  m_EditorClassIdentifier: 
  m_Navigation:
    m_Mode: 3
    m_WrapAround: 0
    m_SelectOnUp: {fileID: 0}
    m_SelectOnDown: {fileID: 0}
    m_SelectOnLeft: {fileID: 0}
    m_SelectOnRight: {fileID: 0}
  m_Transition: 2
  m_Colors:
    m_NormalColor: {r: 1, g: 0.7216981, b: 0.7216981, a: 1}
    m_HighlightedColor: {r: 0.9607843, g: 0.9607843, b: 0.9607843, a: 1}
    m_PressedColor: {r: 0.78431374, g: 0.78431374, b: 0.78431374, a: 1}
    m_SelectedColor: {r: 0.9607843, g: 0.9607843, b: 0.9607843, a: 1}
    m_DisabledColor: {r: 0.78431374, g: 0.78431374, b: 0.78431374, a: 0.5019608}
    m_ColorMultiplier: 1
    m_FadeDuration: 0.1
  m_SpriteState:
    m_HighlightedSprite: {fileID: -1199140059, guid: 41a7845eb3da9cd41a8de332d5e1c395, type: 3}
    m_PressedSprite: {fileID: -724513454, guid: 41a7845eb3da9cd41a8de332d5e1c395, type: 3}
    m_SelectedSprite: {fileID: -724513454, guid: 41a7845eb3da9cd41a8de332d5e1c395, type: 3}
    m_DisabledSprite: {fileID: 0}
  m_AnimationTriggers:
    m_NormalTrigger: Normal
    m_HighlightedTrigger: Highlighted
    m_PressedTrigger: Pressed
    m_SelectedTrigger: Selected
    m_DisabledTrigger: Disabled
  m_Interactable: 1
  m_TargetGraphic: {fileID: 1524758066}
  m_OnClick:
    m_PersistentCalls:
      m_Calls:
      - m_Target: {fileID: 1524758063}
        m_TargetAssemblyTypeName: Unity.VisualScripting.EventMachine`2[[Unity.VisualScripting.FlowGraph,
          Unity.VisualScripting.Flow
        m_MethodName: TriggerUnityEvent
        m_Mode: 5
        m_Arguments:
          m_ObjectArgument: {fileID: 0}
          m_ObjectArgumentAssemblyTypeName: UnityEngine.Object, UnityEngine
          m_IntArgument: 0
          m_FloatArgument: 0
          m_StringArgument: Game_Start
          m_BoolArgument: 0
        m_CallState: 2
--- !u!114 &1524758066
MonoBehaviour:
  m_ObjectHideFlags: 0
  m_CorrespondingSourceObject: {fileID: 0}
  m_PrefabInstance: {fileID: 0}
  m_PrefabAsset: {fileID: 0}
  m_GameObject: {fileID: 1524758061}
  m_Enabled: 1
  m_EditorHideFlags: 0
  m_Script: {fileID: 11500000, guid: fe87c0e1cc204ed48ad3b37840f39efc, type: 3}
  m_Name: 
  m_EditorClassIdentifier: 
  m_Material: {fileID: 0}
  m_Color: {r: 1, g: 1, b: 1, a: 1}
  m_RaycastTarget: 1
  m_RaycastPadding: {x: 0, y: 0, z: 0, w: 0}
  m_Maskable: 1
  m_OnCullStateChanged:
    m_PersistentCalls:
      m_Calls: []
  m_Sprite: {fileID: 1877428564, guid: 41a7845eb3da9cd41a8de332d5e1c395, type: 3}
  m_Type: 0
  m_PreserveAspect: 0
  m_FillCenter: 1
  m_FillMethod: 4
  m_FillAmount: 1
  m_FillClockwise: 1
  m_FillOrigin: 0
  m_UseSpriteMesh: 0
  m_PixelsPerUnitMultiplier: 1
--- !u!222 &1524758067
CanvasRenderer:
  m_ObjectHideFlags: 0
  m_CorrespondingSourceObject: {fileID: 0}
  m_PrefabInstance: {fileID: 0}
  m_PrefabAsset: {fileID: 0}
  m_GameObject: {fileID: 1524758061}
  m_CullTransparentMesh: 1
--- !u!1 &1770032898
GameObject:
  m_ObjectHideFlags: 0
  m_CorrespondingSourceObject: {fileID: 0}
  m_PrefabInstance: {fileID: 0}
  m_PrefabAsset: {fileID: 0}
  serializedVersion: 6
  m_Component:
  - component: {fileID: 1770032900}
  - component: {fileID: 1770032899}
  m_Layer: 0
  m_Name: Global Light 2D
  m_TagString: Untagged
  m_Icon: {fileID: 0}
  m_NavMeshLayer: 0
  m_StaticEditorFlags: 0
  m_IsActive: 1
--- !u!114 &1770032899
MonoBehaviour:
  m_ObjectHideFlags: 0
  m_CorrespondingSourceObject: {fileID: 0}
  m_PrefabInstance: {fileID: 0}
  m_PrefabAsset: {fileID: 0}
  m_GameObject: {fileID: 1770032898}
  m_Enabled: 1
  m_EditorHideFlags: 0
  m_Script: {fileID: 11500000, guid: 073797afb82c5a1438f328866b10b3f0, type: 3}
  m_Name: 
  m_EditorClassIdentifier: 
  m_ComponentVersion: 2
  m_LightType: 4
  m_BlendStyleIndex: 0
  m_FalloffIntensity: 0.5
  m_Color: {r: 1, g: 1, b: 1, a: 1}
  m_Intensity: 1
  m_LightVolumeIntensity: 1
  m_LightVolumeEnabled: 0
  m_ApplyToSortingLayers: 00000000
  m_LightCookieSprite: {fileID: 0}
  m_DeprecatedPointLightCookieSprite: {fileID: 0}
  m_LightOrder: 0
  m_AlphaBlendOnOverlap: 0
  m_OverlapOperation: 0
  m_NormalMapDistance: 3
  m_NormalMapQuality: 2
  m_UseNormalMap: 0
  m_ShadowsEnabled: 0
  m_ShadowIntensity: 0.75
  m_ShadowSoftness: 0
  m_ShadowSoftnessFalloffIntensity: 0.5
  m_ShadowVolumeIntensityEnabled: 0
  m_ShadowVolumeIntensity: 0.75
  m_LocalBounds:
    m_Center: {x: 0, y: -0.00000011920929, z: 0}
    m_Extent: {x: 0.9985302, y: 0.99853027, z: 0}
  m_PointLightInnerAngle: 360
  m_PointLightOuterAngle: 360
  m_PointLightInnerRadius: 0
  m_PointLightOuterRadius: 1
  m_ShapeLightParametricSides: 5
  m_ShapeLightParametricAngleOffset: 0
  m_ShapeLightParametricRadius: 1
  m_ShapeLightFalloffSize: 0.5
  m_ShapeLightFalloffOffset: {x: 0, y: 0}
  m_ShapePath:
  - {x: -0.5, y: -0.5, z: 0}
  - {x: 0.5, y: -0.5, z: 0}
  - {x: 0.5, y: 0.5, z: 0}
  - {x: -0.5, y: 0.5, z: 0}
--- !u!4 &1770032900
Transform:
  m_ObjectHideFlags: 0
  m_CorrespondingSourceObject: {fileID: 0}
  m_PrefabInstance: {fileID: 0}
  m_PrefabAsset: {fileID: 0}
  m_GameObject: {fileID: 1770032898}
  serializedVersion: 2
  m_LocalRotation: {x: -0, y: -0, z: -0, w: 1}
  m_LocalPosition: {x: 0, y: 0, z: 0}
  m_LocalScale: {x: 1, y: 1, z: 1}
  m_ConstrainProportionsScale: 0
  m_Children: []
  m_Father: {fileID: 0}
  m_LocalEulerAnglesHint: {x: 0, y: 0, z: 0}
--- !u!1 &1906175627
GameObject:
  m_ObjectHideFlags: 0
  m_CorrespondingSourceObject: {fileID: 0}
  m_PrefabInstance: {fileID: 0}
  m_PrefabAsset: {fileID: 0}
  serializedVersion: 6
  m_Component:
  - component: {fileID: 1906175628}
  - component: {fileID: 1906175630}
  - component: {fileID: 1906175629}
  m_Layer: 5
  m_Name: Text (TMP)
  m_TagString: Untagged
  m_Icon: {fileID: 0}
  m_NavMeshLayer: 0
  m_StaticEditorFlags: 0
  m_IsActive: 1
--- !u!224 &1906175628
RectTransform:
  m_ObjectHideFlags: 0
  m_CorrespondingSourceObject: {fileID: 0}
  m_PrefabInstance: {fileID: 0}
  m_PrefabAsset: {fileID: 0}
  m_GameObject: {fileID: 1906175627}
  m_LocalRotation: {x: 0, y: 0, z: 0, w: 1}
  m_LocalPosition: {x: 0, y: 0, z: 0}
  m_LocalScale: {x: 1, y: 1, z: 1}
  m_ConstrainProportionsScale: 0
  m_Children: []
  m_Father: {fileID: 495443144}
  m_LocalEulerAnglesHint: {x: 0, y: 0, z: 0}
  m_AnchorMin: {x: 0.5, y: 0.5}
  m_AnchorMax: {x: 0.5, y: 0.5}
  m_AnchoredPosition: {x: 0, y: 0}
  m_SizeDelta: {x: 300, y: 130}
  m_Pivot: {x: 0.5, y: 0.5}
--- !u!114 &1906175629
MonoBehaviour:
  m_ObjectHideFlags: 0
  m_CorrespondingSourceObject: {fileID: 0}
  m_PrefabInstance: {fileID: 0}
  m_PrefabAsset: {fileID: 0}
  m_GameObject: {fileID: 1906175627}
  m_Enabled: 1
  m_EditorHideFlags: 0
  m_Script: {fileID: 11500000, guid: f4688fdb7df04437aeb418b961361dc5, type: 3}
  m_Name: 
  m_EditorClassIdentifier: 
  m_Material: {fileID: 0}
  m_Color: {r: 1, g: 1, b: 1, a: 1}
  m_RaycastTarget: 1
  m_RaycastPadding: {x: 0, y: 0, z: 0, w: 0}
  m_Maskable: 1
  m_OnCullStateChanged:
    m_PersistentCalls:
      m_Calls: []
  m_text: Restart
  m_isRightToLeft: 0
  m_fontAsset: {fileID: 11400000, guid: 8f586378b4e144a9851e7b34d9b748ee, type: 2}
  m_sharedMaterial: {fileID: 2180264, guid: 8f586378b4e144a9851e7b34d9b748ee, type: 2}
  m_fontSharedMaterials: []
  m_fontMaterial: {fileID: 0}
  m_fontMaterials: []
  m_fontColor32:
    serializedVersion: 2
    rgba: 4281479730
  m_fontColor: {r: 0.19607843, g: 0.19607843, b: 0.19607843, a: 1}
  m_enableVertexGradient: 0
  m_colorMode: 3
  m_fontColorGradient:
    topLeft: {r: 1, g: 1, b: 1, a: 1}
    topRight: {r: 1, g: 1, b: 1, a: 1}
    bottomLeft: {r: 1, g: 1, b: 1, a: 1}
    bottomRight: {r: 1, g: 1, b: 1, a: 1}
  m_fontColorGradientPreset: {fileID: 0}
  m_spriteAsset: {fileID: 0}
  m_tintAllSprites: 0
  m_StyleSheet: {fileID: 0}
  m_TextStyleHashCode: -1183493901
  m_overrideHtmlColors: 0
  m_faceColor:
    serializedVersion: 2
    rgba: 4294967295
  m_fontSize: 50
  m_fontSizeBase: 50
  m_fontWeight: 400
  m_enableAutoSizing: 0
  m_fontSizeMin: 18
  m_fontSizeMax: 72
  m_fontStyle: 1
  m_HorizontalAlignment: 2
  m_VerticalAlignment: 512
  m_textAlignment: 65535
  m_characterSpacing: 0
  m_wordSpacing: 0
  m_lineSpacing: 0
  m_lineSpacingMax: 0
  m_paragraphSpacing: 0
  m_charWidthMaxAdj: 0
  m_TextWrappingMode: 1
  m_wordWrappingRatios: 0.4
  m_overflowMode: 0
  m_linkedTextComponent: {fileID: 0}
  parentLinkedComponent: {fileID: 0}
  m_enableKerning: 0
  m_ActiveFontFeatures: 6e72656b
  m_enableExtraPadding: 0
  checkPaddingRequired: 0
  m_isRichText: 1
  m_EmojiFallbackSupport: 1
  m_parseCtrlCharacters: 1
  m_isOrthographic: 1
  m_isCullingEnabled: 0
  m_horizontalMapping: 0
  m_verticalMapping: 0
  m_uvLineOffset: 0
  m_geometrySortingOrder: 0
  m_IsTextObjectScaleStatic: 0
  m_VertexBufferAutoSizeReduction: 0
  m_useMaxVisibleDescender: 1
  m_pageToDisplay: 1
  m_margin: {x: 31.609657, y: 0, z: 30.715057, w: 0}
  m_isUsingLegacyAnimationComponent: 0
  m_isVolumetricText: 0
  m_hasFontAssetChanged: 0
  m_baseMaterial: {fileID: 0}
  m_maskOffset: {x: 0, y: 0, z: 0, w: 0}
--- !u!222 &1906175630
CanvasRenderer:
  m_ObjectHideFlags: 0
  m_CorrespondingSourceObject: {fileID: 0}
  m_PrefabInstance: {fileID: 0}
  m_PrefabAsset: {fileID: 0}
  m_GameObject: {fileID: 1906175627}
  m_CullTransparentMesh: 1
--- !u!1660057539 &9223372036854775807
SceneRoots:
  m_ObjectHideFlags: 0
  m_Roots:
  - {fileID: 1329346557}
  - {fileID: 1770032900}
  - {fileID: 729240825}
  - {fileID: 68395786}
  - {fileID: 388303398}
<<<<<<< HEAD
  - {fileID: 899608825}
=======
  - {fileID: 1202048665}
>>>>>>> 8997f4b9
<|MERGE_RESOLUTION|>--- conflicted
+++ resolved
@@ -198,191 +198,6 @@
   m_Children: []
   m_Father: {fileID: 0}
   m_LocalEulerAnglesHint: {x: 0, y: 0, z: 0}
---- !u!1 &87927916
-GameObject:
-  m_ObjectHideFlags: 0
-  m_CorrespondingSourceObject: {fileID: 0}
-  m_PrefabInstance: {fileID: 0}
-  m_PrefabAsset: {fileID: 0}
-  serializedVersion: 6
-  m_Component:
-  - component: {fileID: 87927917}
-  - component: {fileID: 87927921}
-  - component: {fileID: 87927920}
-  - component: {fileID: 87927919}
-  - component: {fileID: 87927918}
-  m_Layer: 5
-  m_Name: Rank
-  m_TagString: Untagged
-  m_Icon: {fileID: 0}
-  m_NavMeshLayer: 0
-  m_StaticEditorFlags: 0
-  m_IsActive: 1
---- !u!224 &87927917
-RectTransform:
-  m_ObjectHideFlags: 0
-  m_CorrespondingSourceObject: {fileID: 0}
-  m_PrefabInstance: {fileID: 0}
-  m_PrefabAsset: {fileID: 0}
-  m_GameObject: {fileID: 87927916}
-  m_LocalRotation: {x: 0, y: 0, z: 0, w: 1}
-  m_LocalPosition: {x: 0, y: 0, z: 0}
-  m_LocalScale: {x: 1, y: 1, z: 1}
-  m_ConstrainProportionsScale: 0
-  m_Children: []
-  m_Father: {fileID: 388303398}
-  m_LocalEulerAnglesHint: {x: 0, y: 0, z: 0}
-  m_AnchorMin: {x: 0.5, y: 1}
-  m_AnchorMax: {x: 0.5, y: 1}
-  m_AnchoredPosition: {x: 0, y: -132}
-  m_SizeDelta: {x: 1000, y: 300}
-  m_Pivot: {x: 0.5, y: 0.5}
---- !u!114 &87927918
-MonoBehaviour:
-  m_ObjectHideFlags: 0
-  m_CorrespondingSourceObject: {fileID: 0}
-  m_PrefabInstance: {fileID: 0}
-  m_PrefabAsset: {fileID: 0}
-  m_GameObject: {fileID: 87927916}
-  m_Enabled: 1
-  m_EditorHideFlags: 0
-  m_Script: {fileID: 11500000, guid: d2fe5546f775c47d2820aa5e8a715f53, type: 3}
-  m_Name: 
-  m_EditorClassIdentifier: 
-  _data:
-    _json: '{"nest":{"source":"Macro","macro":0,"embed":null}}'
-    _objectReferences:
-    - {fileID: 11400000, guid: 50ae1cee59a8d06479332eda13f8652f, type: 2}
---- !u!114 &87927919
-MonoBehaviour:
-  m_ObjectHideFlags: 0
-  m_CorrespondingSourceObject: {fileID: 0}
-  m_PrefabInstance: {fileID: 0}
-  m_PrefabAsset: {fileID: 0}
-  m_GameObject: {fileID: 87927916}
-  m_Enabled: 1
-  m_EditorHideFlags: 0
-  m_Script: {fileID: 11500000, guid: e741851cba3ad425c91ecf922cc6b379, type: 3}
-  m_Name: 
-  m_EditorClassIdentifier: 
-  _data:
-    _json: '{"declarations":{"Kind":"Object","collection":{"$content":[{"name":"Ranks","value":{"$content":[{"$content":"Not
-      Even Hired","$type":"System.String"},{"$content":"Unpaid Intern","$type":"System.String"},{"$content":"Paid
-      Intern","$type":"System.String"},{"$content":"Coffee Fetcher","$type":"System.String"},{"$content":"Break
-      Room Attendant","$type":"System.String"},{"$content":"Storage Closet Manager","$type":"System.String"},{"$content":"Assistant
-      to the Assistant Floor Manager","$type":"System.String"},{"$content":"Assistant
-      Floor Manager","$type":"System.String"},{"$content":"Floor Manager","$type":"System.String"},{"$content":"Local
-      Sub-manager","$type":"System.String"},{"$content":"Assistant Local Manager","$type":"System.String"},{"$content":"Local
-      Synergy Manager","$type":"System.String"},{"$content":"Local Manager","$type":"System.String"},{"$content":"Small
-      Area Coordination Manager","$type":"System.String"},{"$content":"Area Coordination
-      Manager","$type":"System.String"},{"$content":"Area Manager","$type":"System.String"},{"$content":"Assistant
-      Head of Regional Efficiency","$type":"System.String"},{"$content":"Head of
-      Regional Efficiency","$type":"System.String"},{"$content":"Regional sub-Manager","$type":"System.String"},{"$content":"Regional
-      Manager","$type":"System.String"},{"$content":"Head of Lower Management","$type":"System.String"},{"$content":"Head
-      of Middle Management","$type":"System.String"},{"$content":"Head of Upper Management","$type":"System.String"},{"$content":"Global
-      Leadership Comittee Member","$type":"System.String"},{"$content":"Almost C-Suite
-      Executive","$type":"System.String"},{"$content":"C Suite Executive","$type":"System.String"},{"$content":"CEO","$type":"System.String"}],"$type":"Unity.VisualScripting.AotList"},"typeHandle":{"Identification":"Unity.VisualScripting.AotList,
-      Unity.VisualScripting.Core, Version=0.0.0.0, Culture=neutral, PublicKeyToken=null","$version":"A"},"$version":"A"}],"$version":"A"},"$version":"A"}}'
-    _objectReferences: []
---- !u!114 &87927920
-MonoBehaviour:
-  m_ObjectHideFlags: 0
-  m_CorrespondingSourceObject: {fileID: 0}
-  m_PrefabInstance: {fileID: 0}
-  m_PrefabAsset: {fileID: 0}
-  m_GameObject: {fileID: 87927916}
-  m_Enabled: 1
-  m_EditorHideFlags: 0
-  m_Script: {fileID: 11500000, guid: f4688fdb7df04437aeb418b961361dc5, type: 3}
-  m_Name: 
-  m_EditorClassIdentifier: 
-  m_Material: {fileID: 0}
-  m_Color: {r: 1, g: 1, b: 1, a: 1}
-  m_RaycastTarget: 1
-  m_RaycastPadding: {x: 0, y: 0, z: 0, w: 0}
-  m_Maskable: 1
-  m_OnCullStateChanged:
-    m_PersistentCalls:
-      m_Calls: []
-  m_text: 'You made it to: '
-  m_isRightToLeft: 0
-  m_fontAsset: {fileID: 11400000, guid: 8f586378b4e144a9851e7b34d9b748ee, type: 2}
-  m_sharedMaterial: {fileID: 2180264, guid: 8f586378b4e144a9851e7b34d9b748ee, type: 2}
-  m_fontSharedMaterials: []
-  m_fontMaterial: {fileID: 0}
-  m_fontMaterials: []
-  m_fontColor32:
-    serializedVersion: 2
-    rgba: 4278190080
-  m_fontColor: {r: 0, g: 0, b: 0, a: 1}
-  m_enableVertexGradient: 0
-  m_colorMode: 3
-  m_fontColorGradient:
-    topLeft: {r: 1, g: 1, b: 1, a: 1}
-    topRight: {r: 1, g: 1, b: 1, a: 1}
-    bottomLeft: {r: 1, g: 1, b: 1, a: 1}
-    bottomRight: {r: 1, g: 1, b: 1, a: 1}
-  m_fontColorGradientPreset: {fileID: 0}
-  m_spriteAsset: {fileID: 0}
-  m_tintAllSprites: 0
-  m_StyleSheet: {fileID: 0}
-  m_TextStyleHashCode: -1183493901
-  m_overrideHtmlColors: 0
-  m_faceColor:
-    serializedVersion: 2
-    rgba: 4294967295
-  m_fontSize: 40
-  m_fontSizeBase: 40
-  m_fontWeight: 400
-  m_enableAutoSizing: 0
-  m_fontSizeMin: 18
-  m_fontSizeMax: 72
-  m_fontStyle: 0
-  m_HorizontalAlignment: 2
-  m_VerticalAlignment: 1024
-  m_textAlignment: 65535
-  m_characterSpacing: 0
-  m_wordSpacing: 0
-  m_lineSpacing: 0
-  m_lineSpacingMax: 0
-  m_paragraphSpacing: 0
-  m_charWidthMaxAdj: 0
-  m_TextWrappingMode: 1
-  m_wordWrappingRatios: 0.4
-  m_overflowMode: 0
-  m_linkedTextComponent: {fileID: 0}
-  parentLinkedComponent: {fileID: 0}
-  m_enableKerning: 0
-  m_ActiveFontFeatures: 6e72656b
-  m_enableExtraPadding: 0
-  checkPaddingRequired: 0
-  m_isRichText: 1
-  m_EmojiFallbackSupport: 1
-  m_parseCtrlCharacters: 1
-  m_isOrthographic: 1
-  m_isCullingEnabled: 0
-  m_horizontalMapping: 0
-  m_verticalMapping: 0
-  m_uvLineOffset: 0
-  m_geometrySortingOrder: 0
-  m_IsTextObjectScaleStatic: 0
-  m_VertexBufferAutoSizeReduction: 0
-  m_useMaxVisibleDescender: 1
-  m_pageToDisplay: 1
-  m_margin: {x: 0, y: 242.14583, z: 0, w: 0}
-  m_isUsingLegacyAnimationComponent: 0
-  m_isVolumetricText: 0
-  m_hasFontAssetChanged: 0
-  m_baseMaterial: {fileID: 0}
-  m_maskOffset: {x: 0, y: 0, z: 0, w: 0}
---- !u!222 &87927921
-CanvasRenderer:
-  m_ObjectHideFlags: 0
-  m_CorrespondingSourceObject: {fileID: 0}
-  m_PrefabInstance: {fileID: 0}
-  m_PrefabAsset: {fileID: 0}
-  m_GameObject: {fileID: 87927916}
-  m_CullTransparentMesh: 1
 --- !u!1 &122882908
 GameObject:
   m_ObjectHideFlags: 0
@@ -519,142 +334,6 @@
   m_PrefabAsset: {fileID: 0}
   m_GameObject: {fileID: 122882908}
   m_CullTransparentMesh: 1
---- !u!1 &144737745
-GameObject:
-  m_ObjectHideFlags: 0
-  m_CorrespondingSourceObject: {fileID: 0}
-  m_PrefabInstance: {fileID: 0}
-  m_PrefabAsset: {fileID: 0}
-  serializedVersion: 6
-  m_Component:
-  - component: {fileID: 144737746}
-  - component: {fileID: 144737748}
-  - component: {fileID: 144737747}
-  m_Layer: 5
-  m_Name: Text (TMP)
-  m_TagString: Untagged
-  m_Icon: {fileID: 0}
-  m_NavMeshLayer: 0
-  m_StaticEditorFlags: 0
-  m_IsActive: 1
---- !u!224 &144737746
-RectTransform:
-  m_ObjectHideFlags: 0
-  m_CorrespondingSourceObject: {fileID: 0}
-  m_PrefabInstance: {fileID: 0}
-  m_PrefabAsset: {fileID: 0}
-  m_GameObject: {fileID: 144737745}
-  m_LocalRotation: {x: 0, y: 0, z: 0, w: 1}
-  m_LocalPosition: {x: 0, y: 0, z: 0}
-  m_LocalScale: {x: 1, y: 1, z: 1}
-  m_ConstrainProportionsScale: 0
-  m_Children: []
-  m_Father: {fileID: 691249397}
-  m_LocalEulerAnglesHint: {x: 0, y: 0, z: 0}
-  m_AnchorMin: {x: 0.5, y: 0.5}
-  m_AnchorMax: {x: 0.5, y: 0.5}
-  m_AnchoredPosition: {x: -5, y: -2}
-  m_SizeDelta: {x: 450, y: 140}
-  m_Pivot: {x: 0.5, y: 0.5}
---- !u!114 &144737747
-MonoBehaviour:
-  m_ObjectHideFlags: 0
-  m_CorrespondingSourceObject: {fileID: 0}
-  m_PrefabInstance: {fileID: 0}
-  m_PrefabAsset: {fileID: 0}
-  m_GameObject: {fileID: 144737745}
-  m_Enabled: 1
-  m_EditorHideFlags: 0
-  m_Script: {fileID: 11500000, guid: f4688fdb7df04437aeb418b961361dc5, type: 3}
-  m_Name: 
-  m_EditorClassIdentifier: 
-  m_Material: {fileID: 0}
-  m_Color: {r: 1, g: 1, b: 1, a: 1}
-  m_RaycastTarget: 1
-  m_RaycastPadding: {x: 0, y: 0, z: 0, w: 0}
-  m_Maskable: 1
-  m_OnCullStateChanged:
-    m_PersistentCalls:
-      m_Calls: []
-  m_text: Main Menu
-  m_isRightToLeft: 0
-  m_fontAsset: {fileID: 11400000, guid: 8f586378b4e144a9851e7b34d9b748ee, type: 2}
-  m_sharedMaterial: {fileID: 2180264, guid: 8f586378b4e144a9851e7b34d9b748ee, type: 2}
-  m_fontSharedMaterials: []
-  m_fontMaterial: {fileID: 0}
-  m_fontMaterials: []
-  m_fontColor32:
-    serializedVersion: 2
-    rgba: 4278190080
-  m_fontColor: {r: 0, g: 0, b: 0, a: 1}
-  m_enableVertexGradient: 0
-  m_colorMode: 3
-  m_fontColorGradient:
-    topLeft: {r: 1, g: 1, b: 1, a: 1}
-    topRight: {r: 1, g: 1, b: 1, a: 1}
-    bottomLeft: {r: 1, g: 1, b: 1, a: 1}
-    bottomRight: {r: 1, g: 1, b: 1, a: 1}
-  m_fontColorGradientPreset: {fileID: 0}
-  m_spriteAsset: {fileID: 0}
-  m_tintAllSprites: 0
-  m_StyleSheet: {fileID: 0}
-  m_TextStyleHashCode: -1183493901
-  m_overrideHtmlColors: 0
-  m_faceColor:
-    serializedVersion: 2
-    rgba: 4294967295
-  m_fontSize: 60
-  m_fontSizeBase: 60
-  m_fontWeight: 400
-  m_enableAutoSizing: 0
-  m_fontSizeMin: 18
-  m_fontSizeMax: 72
-  m_fontStyle: 1
-  m_HorizontalAlignment: 2
-  m_VerticalAlignment: 512
-  m_textAlignment: 65535
-  m_characterSpacing: 0
-  m_wordSpacing: 0
-  m_lineSpacing: 0
-  m_lineSpacingMax: 0
-  m_paragraphSpacing: 0
-  m_charWidthMaxAdj: 0
-  m_TextWrappingMode: 1
-  m_wordWrappingRatios: 0.4
-  m_overflowMode: 0
-  m_linkedTextComponent: {fileID: 0}
-  parentLinkedComponent: {fileID: 0}
-  m_enableKerning: 0
-  m_ActiveFontFeatures: 6e72656b
-  m_enableExtraPadding: 0
-  checkPaddingRequired: 0
-  m_isRichText: 1
-  m_EmojiFallbackSupport: 1
-  m_parseCtrlCharacters: 1
-  m_isOrthographic: 1
-  m_isCullingEnabled: 0
-  m_horizontalMapping: 0
-  m_verticalMapping: 0
-  m_uvLineOffset: 0
-  m_geometrySortingOrder: 0
-  m_IsTextObjectScaleStatic: 0
-  m_VertexBufferAutoSizeReduction: 0
-  m_useMaxVisibleDescender: 1
-  m_pageToDisplay: 1
-  m_margin: {x: 104.61014, y: 0, z: 98.100136, w: 0}
-  m_isUsingLegacyAnimationComponent: 0
-  m_isVolumetricText: 0
-  m_hasFontAssetChanged: 0
-  m_baseMaterial: {fileID: 0}
-  m_maskOffset: {x: 0, y: 0, z: 0, w: 0}
---- !u!222 &144737748
-CanvasRenderer:
-  m_ObjectHideFlags: 0
-  m_CorrespondingSourceObject: {fileID: 0}
-  m_PrefabInstance: {fileID: 0}
-  m_PrefabAsset: {fileID: 0}
-  m_GameObject: {fileID: 144737745}
-  m_CullTransparentMesh: 1
 --- !u!1 &359332850
 GameObject:
   m_ObjectHideFlags: 0
@@ -689,7 +368,7 @@
   m_LocalEulerAnglesHint: {x: 0, y: 0, z: 0}
   m_AnchorMin: {x: 0.5, y: 1}
   m_AnchorMax: {x: 0.5, y: 1}
-  m_AnchoredPosition: {x: 0, y: -30}
+  m_AnchoredPosition: {x: 0, y: -40}
   m_SizeDelta: {x: 1000, y: 300}
   m_Pivot: {x: 0.5, y: 0.5}
 --- !u!114 &359332852
@@ -885,15 +564,11 @@
   m_LocalScale: {x: 0, y: 0, z: 0}
   m_ConstrainProportionsScale: 0
   m_Children:
-  - {fileID: 645225830}
   - {fileID: 666481586}
   - {fileID: 359332851}
   - {fileID: 913326496}
-  - {fileID: 87927917}
   - {fileID: 502573470}
   - {fileID: 495443144}
-  - {fileID: 691249397}
-  - {fileID: 1524758062}
   m_Father: {fileID: 0}
   m_LocalEulerAnglesHint: {x: 0, y: 0, z: 0}
   m_AnchorMin: {x: 0, y: 0}
@@ -921,7 +596,7 @@
   m_Icon: {fileID: 0}
   m_NavMeshLayer: 0
   m_StaticEditorFlags: 0
-  m_IsActive: 0
+  m_IsActive: 1
 --- !u!224 &495443144
 RectTransform:
   m_ObjectHideFlags: 0
@@ -1090,7 +765,7 @@
   m_Icon: {fileID: 0}
   m_NavMeshLayer: 0
   m_StaticEditorFlags: 0
-  m_IsActive: 0
+  m_IsActive: 1
 --- !u!114 &502573465
 MonoBehaviour:
   m_ObjectHideFlags: 0
@@ -1239,81 +914,6 @@
   m_AnchoredPosition: {x: 230, y: 130}
   m_SizeDelta: {x: 330, y: 150}
   m_Pivot: {x: 0.5, y: 0.5}
---- !u!1 &645225829
-GameObject:
-  m_ObjectHideFlags: 0
-  m_CorrespondingSourceObject: {fileID: 0}
-  m_PrefabInstance: {fileID: 0}
-  m_PrefabAsset: {fileID: 0}
-  serializedVersion: 6
-  m_Component:
-  - component: {fileID: 645225830}
-  - component: {fileID: 645225832}
-  - component: {fileID: 645225831}
-  m_Layer: 5
-  m_Name: Panel
-  m_TagString: Untagged
-  m_Icon: {fileID: 0}
-  m_NavMeshLayer: 0
-  m_StaticEditorFlags: 0
-  m_IsActive: 1
---- !u!224 &645225830
-RectTransform:
-  m_ObjectHideFlags: 0
-  m_CorrespondingSourceObject: {fileID: 0}
-  m_PrefabInstance: {fileID: 0}
-  m_PrefabAsset: {fileID: 0}
-  m_GameObject: {fileID: 645225829}
-  m_LocalRotation: {x: 0, y: 0, z: 0, w: 1}
-  m_LocalPosition: {x: 0, y: 0, z: 0}
-  m_LocalScale: {x: 1, y: 1, z: 1}
-  m_ConstrainProportionsScale: 0
-  m_Children: []
-  m_Father: {fileID: 388303398}
-  m_LocalEulerAnglesHint: {x: 0, y: 0, z: 0}
-  m_AnchorMin: {x: 0, y: 0}
-  m_AnchorMax: {x: 1, y: 1}
-  m_AnchoredPosition: {x: 0, y: 0}
-  m_SizeDelta: {x: 0, y: 0}
-  m_Pivot: {x: 0.5, y: 0.5}
---- !u!114 &645225831
-MonoBehaviour:
-  m_ObjectHideFlags: 0
-  m_CorrespondingSourceObject: {fileID: 0}
-  m_PrefabInstance: {fileID: 0}
-  m_PrefabAsset: {fileID: 0}
-  m_GameObject: {fileID: 645225829}
-  m_Enabled: 1
-  m_EditorHideFlags: 0
-  m_Script: {fileID: 11500000, guid: fe87c0e1cc204ed48ad3b37840f39efc, type: 3}
-  m_Name: 
-  m_EditorClassIdentifier: 
-  m_Material: {fileID: 0}
-  m_Color: {r: 0.54905653, g: 0.98344535, b: 1, a: 1}
-  m_RaycastTarget: 1
-  m_RaycastPadding: {x: 0, y: 0, z: 0, w: 0}
-  m_Maskable: 1
-  m_OnCullStateChanged:
-    m_PersistentCalls:
-      m_Calls: []
-  m_Sprite: {fileID: 10907, guid: 0000000000000000f000000000000000, type: 0}
-  m_Type: 1
-  m_PreserveAspect: 0
-  m_FillCenter: 1
-  m_FillMethod: 4
-  m_FillAmount: 1
-  m_FillClockwise: 1
-  m_FillOrigin: 0
-  m_UseSpriteMesh: 0
-  m_PixelsPerUnitMultiplier: 1
---- !u!222 &645225832
-CanvasRenderer:
-  m_ObjectHideFlags: 0
-  m_CorrespondingSourceObject: {fileID: 0}
-  m_PrefabInstance: {fileID: 0}
-  m_PrefabAsset: {fileID: 0}
-  m_GameObject: {fileID: 645225829}
-  m_CullTransparentMesh: 1
 --- !u!1 &666481585
 GameObject:
   m_ObjectHideFlags: 0
@@ -1348,7 +948,7 @@
   m_LocalEulerAnglesHint: {x: 0, y: 0, z: 0}
   m_AnchorMin: {x: 0.5, y: 1}
   m_AnchorMax: {x: 0.5, y: 1}
-  m_AnchoredPosition: {x: 0, y: -153}
+  m_AnchoredPosition: {x: 0, y: -150}
   m_SizeDelta: {x: 1000, y: 300}
   m_Pivot: {x: 0.5, y: 0.5}
 --- !u!114 &666481587
@@ -1450,175 +1050,6 @@
   m_PrefabAsset: {fileID: 0}
   m_GameObject: {fileID: 666481585}
   m_CullTransparentMesh: 1
---- !u!1 &691249396
-GameObject:
-  m_ObjectHideFlags: 0
-  m_CorrespondingSourceObject: {fileID: 0}
-  m_PrefabInstance: {fileID: 0}
-  m_PrefabAsset: {fileID: 0}
-  serializedVersion: 6
-  m_Component:
-  - component: {fileID: 691249397}
-  - component: {fileID: 691249402}
-  - component: {fileID: 691249401}
-  - component: {fileID: 691249400}
-  - component: {fileID: 691249399}
-  - component: {fileID: 691249398}
-  m_Layer: 5
-  m_Name: Main Menu
-  m_TagString: Untagged
-  m_Icon: {fileID: 0}
-  m_NavMeshLayer: 0
-  m_StaticEditorFlags: 0
-  m_IsActive: 1
---- !u!224 &691249397
-RectTransform:
-  m_ObjectHideFlags: 0
-  m_CorrespondingSourceObject: {fileID: 0}
-  m_PrefabInstance: {fileID: 0}
-  m_PrefabAsset: {fileID: 0}
-  m_GameObject: {fileID: 691249396}
-  m_LocalRotation: {x: -0, y: -0, z: -0, w: 1}
-  m_LocalPosition: {x: 0, y: 0, z: 0}
-  m_LocalScale: {x: 1.0000799, y: 1.0000799, z: 1.0000799}
-  m_ConstrainProportionsScale: 0
-  m_Children:
-  - {fileID: 144737746}
-  m_Father: {fileID: 388303398}
-  m_LocalEulerAnglesHint: {x: 0, y: 0, z: 0}
-  m_AnchorMin: {x: 0.5, y: 0}
-  m_AnchorMax: {x: 0.5, y: 0}
-  m_AnchoredPosition: {x: 237.8, y: 130}
-  m_SizeDelta: {x: 293.96, y: 293.96}
-  m_Pivot: {x: 0.5, y: 0.5}
---- !u!114 &691249398
-MonoBehaviour:
-  m_ObjectHideFlags: 0
-  m_CorrespondingSourceObject: {fileID: 0}
-  m_PrefabInstance: {fileID: 0}
-  m_PrefabAsset: {fileID: 0}
-  m_GameObject: {fileID: 691249396}
-  m_Enabled: 1
-  m_EditorHideFlags: 0
-  m_Script: {fileID: 11500000, guid: d2fe5546f775c47d2820aa5e8a715f53, type: 3}
-  m_Name: 
-  m_EditorClassIdentifier: 
-  _data:
-    _json: '{"nest":{"source":"Macro","macro":0,"embed":null}}'
-    _objectReferences:
-    - {fileID: 11400000, guid: 32d53e6a2d371c84ebaaf3c07879fbe0, type: 2}
---- !u!114 &691249399
-MonoBehaviour:
-  m_ObjectHideFlags: 0
-  m_CorrespondingSourceObject: {fileID: 0}
-  m_PrefabInstance: {fileID: 0}
-  m_PrefabAsset: {fileID: 0}
-  m_GameObject: {fileID: 691249396}
-  m_Enabled: 1
-  m_EditorHideFlags: 0
-  m_Script: {fileID: 11500000, guid: e741851cba3ad425c91ecf922cc6b379, type: 3}
-  m_Name: 
-  m_EditorClassIdentifier: 
-  _data:
-    _json: '{"declarations":{"Kind":"Object","collection":{"$content":[{"name":"Scene
-      Name","value":{"$content":"Start_Screen","$type":"System.String"},"typeHandle":{"Identification":"System.String,
-      mscorlib, Version=4.0.0.0, Culture=neutral, PublicKeyToken=b77a5c561934e089","$version":"A"},"$version":"A"}],"$version":"A"},"$version":"A"}}'
-    _objectReferences: []
---- !u!114 &691249400
-MonoBehaviour:
-  m_ObjectHideFlags: 0
-  m_CorrespondingSourceObject: {fileID: 0}
-  m_PrefabInstance: {fileID: 0}
-  m_PrefabAsset: {fileID: 0}
-  m_GameObject: {fileID: 691249396}
-  m_Enabled: 1
-  m_EditorHideFlags: 0
-  m_Script: {fileID: 11500000, guid: 4e29b1a8efbd4b44bb3f3716e73f07ff, type: 3}
-  m_Name: 
-  m_EditorClassIdentifier: 
-  m_Navigation:
-    m_Mode: 3
-    m_WrapAround: 0
-    m_SelectOnUp: {fileID: 0}
-    m_SelectOnDown: {fileID: 0}
-    m_SelectOnLeft: {fileID: 0}
-    m_SelectOnRight: {fileID: 0}
-  m_Transition: 2
-  m_Colors:
-    m_NormalColor: {r: 1, g: 0.7216981, b: 0.7216981, a: 1}
-    m_HighlightedColor: {r: 0.9607843, g: 0.9607843, b: 0.9607843, a: 1}
-    m_PressedColor: {r: 0.78431374, g: 0.78431374, b: 0.78431374, a: 1}
-    m_SelectedColor: {r: 0.9607843, g: 0.9607843, b: 0.9607843, a: 1}
-    m_DisabledColor: {r: 0.78431374, g: 0.78431374, b: 0.78431374, a: 0.5019608}
-    m_ColorMultiplier: 1
-    m_FadeDuration: 0.1
-  m_SpriteState:
-    m_HighlightedSprite: {fileID: -1199140059, guid: 41a7845eb3da9cd41a8de332d5e1c395, type: 3}
-    m_PressedSprite: {fileID: -724513454, guid: 41a7845eb3da9cd41a8de332d5e1c395, type: 3}
-    m_SelectedSprite: {fileID: -724513454, guid: 41a7845eb3da9cd41a8de332d5e1c395, type: 3}
-    m_DisabledSprite: {fileID: 0}
-  m_AnimationTriggers:
-    m_NormalTrigger: Normal
-    m_HighlightedTrigger: Highlighted
-    m_PressedTrigger: Pressed
-    m_SelectedTrigger: Selected
-    m_DisabledTrigger: Disabled
-  m_Interactable: 1
-  m_TargetGraphic: {fileID: 691249401}
-  m_OnClick:
-    m_PersistentCalls:
-      m_Calls:
-      - m_Target: {fileID: 691249398}
-        m_TargetAssemblyTypeName: Unity.VisualScripting.EventMachine`2[[Unity.VisualScripting.FlowGraph,
-          Unity.VisualScripting.Flow
-        m_MethodName: TriggerUnityEvent
-        m_Mode: 5
-        m_Arguments:
-          m_ObjectArgument: {fileID: 0}
-          m_ObjectArgumentAssemblyTypeName: UnityEngine.Object, UnityEngine
-          m_IntArgument: 0
-          m_FloatArgument: 0
-          m_StringArgument: Game_Start
-          m_BoolArgument: 0
-        m_CallState: 2
---- !u!114 &691249401
-MonoBehaviour:
-  m_ObjectHideFlags: 0
-  m_CorrespondingSourceObject: {fileID: 0}
-  m_PrefabInstance: {fileID: 0}
-  m_PrefabAsset: {fileID: 0}
-  m_GameObject: {fileID: 691249396}
-  m_Enabled: 1
-  m_EditorHideFlags: 0
-  m_Script: {fileID: 11500000, guid: fe87c0e1cc204ed48ad3b37840f39efc, type: 3}
-  m_Name: 
-  m_EditorClassIdentifier: 
-  m_Material: {fileID: 0}
-  m_Color: {r: 1, g: 1, b: 1, a: 1}
-  m_RaycastTarget: 1
-  m_RaycastPadding: {x: 0, y: 0, z: 0, w: 0}
-  m_Maskable: 1
-  m_OnCullStateChanged:
-    m_PersistentCalls:
-      m_Calls: []
-  m_Sprite: {fileID: 1877428564, guid: 41a7845eb3da9cd41a8de332d5e1c395, type: 3}
-  m_Type: 0
-  m_PreserveAspect: 0
-  m_FillCenter: 1
-  m_FillMethod: 4
-  m_FillAmount: 1
-  m_FillClockwise: 1
-  m_FillOrigin: 0
-  m_UseSpriteMesh: 0
-  m_PixelsPerUnitMultiplier: 1
---- !u!222 &691249402
-CanvasRenderer:
-  m_ObjectHideFlags: 0
-  m_CorrespondingSourceObject: {fileID: 0}
-  m_PrefabInstance: {fileID: 0}
-  m_PrefabAsset: {fileID: 0}
-  m_GameObject: {fileID: 691249396}
-  m_CullTransparentMesh: 1
 --- !u!1 &729240821
 GameObject:
   m_ObjectHideFlags: 0
@@ -1756,252 +1187,6 @@
   m_Children: []
   m_Father: {fileID: 0}
   m_LocalEulerAnglesHint: {x: 0, y: 0, z: 0}
---- !u!1 &842122131
-GameObject:
-  m_ObjectHideFlags: 0
-  m_CorrespondingSourceObject: {fileID: 0}
-  m_PrefabInstance: {fileID: 0}
-  m_PrefabAsset: {fileID: 0}
-  serializedVersion: 6
-  m_Component:
-  - component: {fileID: 842122132}
-  - component: {fileID: 842122134}
-  - component: {fileID: 842122133}
-  m_Layer: 5
-  m_Name: Text (TMP)
-  m_TagString: Untagged
-  m_Icon: {fileID: 0}
-  m_NavMeshLayer: 0
-  m_StaticEditorFlags: 0
-  m_IsActive: 1
---- !u!224 &842122132
-RectTransform:
-  m_ObjectHideFlags: 0
-  m_CorrespondingSourceObject: {fileID: 0}
-  m_PrefabInstance: {fileID: 0}
-  m_PrefabAsset: {fileID: 0}
-  m_GameObject: {fileID: 842122131}
-  m_LocalRotation: {x: 0, y: 0, z: 0, w: 1}
-  m_LocalPosition: {x: 0, y: 0, z: 0}
-  m_LocalScale: {x: 1, y: 1, z: 1}
-  m_ConstrainProportionsScale: 0
-  m_Children: []
-  m_Father: {fileID: 1524758062}
-  m_LocalEulerAnglesHint: {x: 0, y: 0, z: 0}
-  m_AnchorMin: {x: 0.5, y: 0.5}
-  m_AnchorMax: {x: 0.5, y: 0.5}
-  m_AnchoredPosition: {x: -5, y: -2}
-  m_SizeDelta: {x: 450, y: 140}
-  m_Pivot: {x: 0.5, y: 0.5}
---- !u!114 &842122133
-MonoBehaviour:
-  m_ObjectHideFlags: 0
-  m_CorrespondingSourceObject: {fileID: 0}
-  m_PrefabInstance: {fileID: 0}
-  m_PrefabAsset: {fileID: 0}
-  m_GameObject: {fileID: 842122131}
-  m_Enabled: 1
-  m_EditorHideFlags: 0
-  m_Script: {fileID: 11500000, guid: f4688fdb7df04437aeb418b961361dc5, type: 3}
-  m_Name: 
-  m_EditorClassIdentifier: 
-  m_Material: {fileID: 0}
-  m_Color: {r: 1, g: 1, b: 1, a: 1}
-  m_RaycastTarget: 1
-  m_RaycastPadding: {x: 0, y: 0, z: 0, w: 0}
-  m_Maskable: 1
-  m_OnCullStateChanged:
-    m_PersistentCalls:
-      m_Calls: []
-  m_text: Restart
-  m_isRightToLeft: 0
-  m_fontAsset: {fileID: 11400000, guid: 8f586378b4e144a9851e7b34d9b748ee, type: 2}
-  m_sharedMaterial: {fileID: 2180264, guid: 8f586378b4e144a9851e7b34d9b748ee, type: 2}
-  m_fontSharedMaterials: []
-  m_fontMaterial: {fileID: 0}
-  m_fontMaterials: []
-  m_fontColor32:
-    serializedVersion: 2
-    rgba: 4278190080
-  m_fontColor: {r: 0, g: 0, b: 0, a: 1}
-  m_enableVertexGradient: 0
-  m_colorMode: 3
-  m_fontColorGradient:
-    topLeft: {r: 1, g: 1, b: 1, a: 1}
-    topRight: {r: 1, g: 1, b: 1, a: 1}
-    bottomLeft: {r: 1, g: 1, b: 1, a: 1}
-    bottomRight: {r: 1, g: 1, b: 1, a: 1}
-  m_fontColorGradientPreset: {fileID: 0}
-  m_spriteAsset: {fileID: 0}
-  m_tintAllSprites: 0
-  m_StyleSheet: {fileID: 0}
-  m_TextStyleHashCode: -1183493901
-  m_overrideHtmlColors: 0
-  m_faceColor:
-    serializedVersion: 2
-    rgba: 4294967295
-  m_fontSize: 60
-  m_fontSizeBase: 60
-  m_fontWeight: 400
-  m_enableAutoSizing: 0
-  m_fontSizeMin: 18
-  m_fontSizeMax: 72
-  m_fontStyle: 1
-  m_HorizontalAlignment: 2
-  m_VerticalAlignment: 512
-  m_textAlignment: 65535
-  m_characterSpacing: 0
-  m_wordSpacing: 0
-  m_lineSpacing: 0
-  m_lineSpacingMax: 0
-  m_paragraphSpacing: 0
-  m_charWidthMaxAdj: 0
-  m_TextWrappingMode: 1
-  m_wordWrappingRatios: 0.4
-  m_overflowMode: 0
-  m_linkedTextComponent: {fileID: 0}
-  parentLinkedComponent: {fileID: 0}
-  m_enableKerning: 0
-  m_ActiveFontFeatures: 6e72656b
-  m_enableExtraPadding: 0
-  checkPaddingRequired: 0
-  m_isRichText: 1
-  m_EmojiFallbackSupport: 1
-  m_parseCtrlCharacters: 1
-  m_isOrthographic: 1
-  m_isCullingEnabled: 0
-  m_horizontalMapping: 0
-  m_verticalMapping: 0
-  m_uvLineOffset: 0
-  m_geometrySortingOrder: 0
-  m_IsTextObjectScaleStatic: 0
-  m_VertexBufferAutoSizeReduction: 0
-  m_useMaxVisibleDescender: 1
-  m_pageToDisplay: 1
-  m_margin: {x: 62.49456, y: 0, z: 48.965195, w: 0}
-  m_isUsingLegacyAnimationComponent: 0
-  m_isVolumetricText: 0
-  m_hasFontAssetChanged: 0
-  m_baseMaterial: {fileID: 0}
-  m_maskOffset: {x: 0, y: 0, z: 0, w: 0}
---- !u!222 &842122134
-CanvasRenderer:
-  m_ObjectHideFlags: 0
-  m_CorrespondingSourceObject: {fileID: 0}
-  m_PrefabInstance: {fileID: 0}
-  m_PrefabAsset: {fileID: 0}
-  m_GameObject: {fileID: 842122131}
-  m_CullTransparentMesh: 1
---- !u!1 &899608822
-GameObject:
-  m_ObjectHideFlags: 0
-  m_CorrespondingSourceObject: {fileID: 0}
-  m_PrefabInstance: {fileID: 0}
-  m_PrefabAsset: {fileID: 0}
-  serializedVersion: 6
-  m_Component:
-  - component: {fileID: 899608825}
-  - component: {fileID: 899608824}
-  - component: {fileID: 899608823}
-  m_Layer: 0
-  m_Name: cubicle_0
-  m_TagString: Untagged
-  m_Icon: {fileID: 0}
-  m_NavMeshLayer: 0
-  m_StaticEditorFlags: 0
-  m_IsActive: 1
---- !u!95 &899608823
-Animator:
-  serializedVersion: 7
-  m_ObjectHideFlags: 0
-  m_CorrespondingSourceObject: {fileID: 0}
-  m_PrefabInstance: {fileID: 0}
-  m_PrefabAsset: {fileID: 0}
-  m_GameObject: {fileID: 899608822}
-  m_Enabled: 0
-  m_Avatar: {fileID: 0}
-  m_Controller: {fileID: 9100000, guid: e37422257b0748145a37df23f720f2b5, type: 2}
-  m_CullingMode: 0
-  m_UpdateMode: 0
-  m_ApplyRootMotion: 0
-  m_LinearVelocityBlending: 0
-  m_StabilizeFeet: 0
-  m_AnimatePhysics: 0
-  m_WarningMessage: 
-  m_HasTransformHierarchy: 1
-  m_AllowConstantClipSamplingOptimization: 1
-  m_KeepAnimatorStateOnDisable: 0
-  m_WriteDefaultValuesOnDisable: 0
---- !u!212 &899608824
-SpriteRenderer:
-  m_ObjectHideFlags: 0
-  m_CorrespondingSourceObject: {fileID: 0}
-  m_PrefabInstance: {fileID: 0}
-  m_PrefabAsset: {fileID: 0}
-  m_GameObject: {fileID: 899608822}
-  m_Enabled: 1
-  m_CastShadows: 0
-  m_ReceiveShadows: 0
-  m_DynamicOccludee: 1
-  m_StaticShadowCaster: 0
-  m_MotionVectors: 1
-  m_LightProbeUsage: 1
-  m_ReflectionProbeUsage: 1
-  m_RayTracingMode: 0
-  m_RayTraceProcedural: 0
-  m_RayTracingAccelStructBuildFlagsOverride: 0
-  m_RayTracingAccelStructBuildFlags: 1
-  m_SmallMeshCulling: 1
-  m_RenderingLayerMask: 1
-  m_RendererPriority: 0
-  m_Materials:
-  - {fileID: 2100000, guid: a97c105638bdf8b4a8650670310a4cd3, type: 2}
-  m_StaticBatchInfo:
-    firstSubMesh: 0
-    subMeshCount: 0
-  m_StaticBatchRoot: {fileID: 0}
-  m_ProbeAnchor: {fileID: 0}
-  m_LightProbeVolumeOverride: {fileID: 0}
-  m_ScaleInLightmap: 1
-  m_ReceiveGI: 1
-  m_PreserveUVs: 0
-  m_IgnoreNormalsForChartDetection: 0
-  m_ImportantGI: 0
-  m_StitchLightmapSeams: 1
-  m_SelectedEditorRenderState: 0
-  m_MinimumChartSize: 4
-  m_AutoUVMaxDistance: 0.5
-  m_AutoUVMaxAngle: 89
-  m_LightmapParameters: {fileID: 0}
-  m_SortingLayerID: 0
-  m_SortingLayer: 0
-  m_SortingOrder: 0
-  m_Sprite: {fileID: 1212156543, guid: ea91a26d91633be46a128f4b450c94b0, type: 3}
-  m_Color: {r: 1, g: 1, b: 1, a: 1}
-  m_FlipX: 0
-  m_FlipY: 0
-  m_DrawMode: 0
-  m_Size: {x: 11, y: 10}
-  m_AdaptiveModeThreshold: 0.5
-  m_SpriteTileMode: 0
-  m_WasSpriteAssigned: 1
-  m_MaskInteraction: 0
-  m_SpriteSortPoint: 0
---- !u!4 &899608825
-Transform:
-  m_ObjectHideFlags: 0
-  m_CorrespondingSourceObject: {fileID: 0}
-  m_PrefabInstance: {fileID: 0}
-  m_PrefabAsset: {fileID: 0}
-  m_GameObject: {fileID: 899608822}
-  serializedVersion: 2
-  m_LocalRotation: {x: 0, y: 0, z: 0, w: 1}
-  m_LocalPosition: {x: -0.04, y: -2.95, z: 0}
-  m_LocalScale: {x: 1.6230645, y: 1.6230645, z: 1.6230645}
-  m_ConstrainProportionsScale: 0
-  m_Children: []
-  m_Father: {fileID: 0}
-  m_LocalEulerAnglesHint: {x: 0, y: 0, z: 0}
 --- !u!1 &913326495
 GameObject:
   m_ObjectHideFlags: 0
@@ -2038,7 +1223,7 @@
   m_LocalEulerAnglesHint: {x: 0, y: 0, z: 0}
   m_AnchorMin: {x: 0.5, y: 1}
   m_AnchorMax: {x: 0.5, y: 1}
-  m_AnchoredPosition: {x: 0, y: -90}
+  m_AnchoredPosition: {x: 0, y: -125}
   m_SizeDelta: {x: 1000, y: 300}
   m_Pivot: {x: 0.5, y: 0.5}
 --- !u!114 &913326497
@@ -2360,175 +1545,6 @@
   m_Children: []
   m_Father: {fileID: 0}
   m_LocalEulerAnglesHint: {x: 0, y: 0, z: 0}
---- !u!1 &1524758061
-GameObject:
-  m_ObjectHideFlags: 0
-  m_CorrespondingSourceObject: {fileID: 0}
-  m_PrefabInstance: {fileID: 0}
-  m_PrefabAsset: {fileID: 0}
-  serializedVersion: 6
-  m_Component:
-  - component: {fileID: 1524758062}
-  - component: {fileID: 1524758067}
-  - component: {fileID: 1524758066}
-  - component: {fileID: 1524758065}
-  - component: {fileID: 1524758064}
-  - component: {fileID: 1524758063}
-  m_Layer: 5
-  m_Name: Restart
-  m_TagString: Untagged
-  m_Icon: {fileID: 0}
-  m_NavMeshLayer: 0
-  m_StaticEditorFlags: 0
-  m_IsActive: 1
---- !u!224 &1524758062
-RectTransform:
-  m_ObjectHideFlags: 0
-  m_CorrespondingSourceObject: {fileID: 0}
-  m_PrefabInstance: {fileID: 0}
-  m_PrefabAsset: {fileID: 0}
-  m_GameObject: {fileID: 1524758061}
-  m_LocalRotation: {x: -0, y: -0, z: -0, w: 1}
-  m_LocalPosition: {x: 0, y: 0, z: 0}
-  m_LocalScale: {x: 1.0000799, y: 1.0000799, z: 1.0000799}
-  m_ConstrainProportionsScale: 0
-  m_Children:
-  - {fileID: 842122132}
-  m_Father: {fileID: 388303398}
-  m_LocalEulerAnglesHint: {x: 0, y: 0, z: 0}
-  m_AnchorMin: {x: 0.5, y: 0}
-  m_AnchorMax: {x: 0.5, y: 0}
-  m_AnchoredPosition: {x: -216, y: 130}
-  m_SizeDelta: {x: 293.96, y: 293.96}
-  m_Pivot: {x: 0.5, y: 0.5}
---- !u!114 &1524758063
-MonoBehaviour:
-  m_ObjectHideFlags: 0
-  m_CorrespondingSourceObject: {fileID: 0}
-  m_PrefabInstance: {fileID: 0}
-  m_PrefabAsset: {fileID: 0}
-  m_GameObject: {fileID: 1524758061}
-  m_Enabled: 1
-  m_EditorHideFlags: 0
-  m_Script: {fileID: 11500000, guid: d2fe5546f775c47d2820aa5e8a715f53, type: 3}
-  m_Name: 
-  m_EditorClassIdentifier: 
-  _data:
-    _json: '{"nest":{"source":"Macro","macro":0,"embed":null}}'
-    _objectReferences:
-    - {fileID: 11400000, guid: 32d53e6a2d371c84ebaaf3c07879fbe0, type: 2}
---- !u!114 &1524758064
-MonoBehaviour:
-  m_ObjectHideFlags: 0
-  m_CorrespondingSourceObject: {fileID: 0}
-  m_PrefabInstance: {fileID: 0}
-  m_PrefabAsset: {fileID: 0}
-  m_GameObject: {fileID: 1524758061}
-  m_Enabled: 1
-  m_EditorHideFlags: 0
-  m_Script: {fileID: 11500000, guid: e741851cba3ad425c91ecf922cc6b379, type: 3}
-  m_Name: 
-  m_EditorClassIdentifier: 
-  _data:
-    _json: '{"declarations":{"Kind":"Object","collection":{"$content":[{"name":"Scene
-      Name","value":{"$content":"main_game","$type":"System.String"},"typeHandle":{"Identification":"System.String,
-      mscorlib, Version=4.0.0.0, Culture=neutral, PublicKeyToken=b77a5c561934e089","$version":"A"},"$version":"A"}],"$version":"A"},"$version":"A"}}'
-    _objectReferences: []
---- !u!114 &1524758065
-MonoBehaviour:
-  m_ObjectHideFlags: 0
-  m_CorrespondingSourceObject: {fileID: 0}
-  m_PrefabInstance: {fileID: 0}
-  m_PrefabAsset: {fileID: 0}
-  m_GameObject: {fileID: 1524758061}
-  m_Enabled: 1
-  m_EditorHideFlags: 0
-  m_Script: {fileID: 11500000, guid: 4e29b1a8efbd4b44bb3f3716e73f07ff, type: 3}
-  m_Name: 
-  m_EditorClassIdentifier: 
-  m_Navigation:
-    m_Mode: 3
-    m_WrapAround: 0
-    m_SelectOnUp: {fileID: 0}
-    m_SelectOnDown: {fileID: 0}
-    m_SelectOnLeft: {fileID: 0}
-    m_SelectOnRight: {fileID: 0}
-  m_Transition: 2
-  m_Colors:
-    m_NormalColor: {r: 1, g: 0.7216981, b: 0.7216981, a: 1}
-    m_HighlightedColor: {r: 0.9607843, g: 0.9607843, b: 0.9607843, a: 1}
-    m_PressedColor: {r: 0.78431374, g: 0.78431374, b: 0.78431374, a: 1}
-    m_SelectedColor: {r: 0.9607843, g: 0.9607843, b: 0.9607843, a: 1}
-    m_DisabledColor: {r: 0.78431374, g: 0.78431374, b: 0.78431374, a: 0.5019608}
-    m_ColorMultiplier: 1
-    m_FadeDuration: 0.1
-  m_SpriteState:
-    m_HighlightedSprite: {fileID: -1199140059, guid: 41a7845eb3da9cd41a8de332d5e1c395, type: 3}
-    m_PressedSprite: {fileID: -724513454, guid: 41a7845eb3da9cd41a8de332d5e1c395, type: 3}
-    m_SelectedSprite: {fileID: -724513454, guid: 41a7845eb3da9cd41a8de332d5e1c395, type: 3}
-    m_DisabledSprite: {fileID: 0}
-  m_AnimationTriggers:
-    m_NormalTrigger: Normal
-    m_HighlightedTrigger: Highlighted
-    m_PressedTrigger: Pressed
-    m_SelectedTrigger: Selected
-    m_DisabledTrigger: Disabled
-  m_Interactable: 1
-  m_TargetGraphic: {fileID: 1524758066}
-  m_OnClick:
-    m_PersistentCalls:
-      m_Calls:
-      - m_Target: {fileID: 1524758063}
-        m_TargetAssemblyTypeName: Unity.VisualScripting.EventMachine`2[[Unity.VisualScripting.FlowGraph,
-          Unity.VisualScripting.Flow
-        m_MethodName: TriggerUnityEvent
-        m_Mode: 5
-        m_Arguments:
-          m_ObjectArgument: {fileID: 0}
-          m_ObjectArgumentAssemblyTypeName: UnityEngine.Object, UnityEngine
-          m_IntArgument: 0
-          m_FloatArgument: 0
-          m_StringArgument: Game_Start
-          m_BoolArgument: 0
-        m_CallState: 2
---- !u!114 &1524758066
-MonoBehaviour:
-  m_ObjectHideFlags: 0
-  m_CorrespondingSourceObject: {fileID: 0}
-  m_PrefabInstance: {fileID: 0}
-  m_PrefabAsset: {fileID: 0}
-  m_GameObject: {fileID: 1524758061}
-  m_Enabled: 1
-  m_EditorHideFlags: 0
-  m_Script: {fileID: 11500000, guid: fe87c0e1cc204ed48ad3b37840f39efc, type: 3}
-  m_Name: 
-  m_EditorClassIdentifier: 
-  m_Material: {fileID: 0}
-  m_Color: {r: 1, g: 1, b: 1, a: 1}
-  m_RaycastTarget: 1
-  m_RaycastPadding: {x: 0, y: 0, z: 0, w: 0}
-  m_Maskable: 1
-  m_OnCullStateChanged:
-    m_PersistentCalls:
-      m_Calls: []
-  m_Sprite: {fileID: 1877428564, guid: 41a7845eb3da9cd41a8de332d5e1c395, type: 3}
-  m_Type: 0
-  m_PreserveAspect: 0
-  m_FillCenter: 1
-  m_FillMethod: 4
-  m_FillAmount: 1
-  m_FillClockwise: 1
-  m_FillOrigin: 0
-  m_UseSpriteMesh: 0
-  m_PixelsPerUnitMultiplier: 1
---- !u!222 &1524758067
-CanvasRenderer:
-  m_ObjectHideFlags: 0
-  m_CorrespondingSourceObject: {fileID: 0}
-  m_PrefabInstance: {fileID: 0}
-  m_PrefabAsset: {fileID: 0}
-  m_GameObject: {fileID: 1524758061}
-  m_CullTransparentMesh: 1
 --- !u!1 &1770032898
 GameObject:
   m_ObjectHideFlags: 0
@@ -2758,8 +1774,4 @@
   - {fileID: 729240825}
   - {fileID: 68395786}
   - {fileID: 388303398}
-<<<<<<< HEAD
-  - {fileID: 899608825}
-=======
-  - {fileID: 1202048665}
->>>>>>> 8997f4b9
+  - {fileID: 1202048665}