%YAML 1.1
%TAG !u! tag:unity3d.com,2011:
--- !u!29 &1
OcclusionCullingSettings:
  m_ObjectHideFlags: 0
  serializedVersion: 2
  m_OcclusionBakeSettings:
    smallestOccluder: 5
    smallestHole: 0.25
    backfaceThreshold: 100
  m_SceneGUID: 00000000000000000000000000000000
  m_OcclusionCullingData: {fileID: 0}
--- !u!104 &2
RenderSettings:
  m_ObjectHideFlags: 0
  serializedVersion: 10
  m_Fog: 0
  m_FogColor: {r: 0.5, g: 0.5, b: 0.5, a: 1}
  m_FogMode: 3
  m_FogDensity: 0.01
  m_LinearFogStart: 0
  m_LinearFogEnd: 300
  m_AmbientSkyColor: {r: 0.212, g: 0.227, b: 0.259, a: 1}
  m_AmbientEquatorColor: {r: 0.114, g: 0.125, b: 0.133, a: 1}
  m_AmbientGroundColor: {r: 0.047, g: 0.043, b: 0.035, a: 1}
  m_AmbientIntensity: 1
  m_AmbientMode: 3
  m_SubtractiveShadowColor: {r: 0.42, g: 0.478, b: 0.627, a: 1}
  m_SkyboxMaterial: {fileID: 0}
  m_HaloStrength: 0.5
  m_FlareStrength: 1
  m_FlareFadeSpeed: 3
  m_HaloTexture: {fileID: 0}
  m_SpotCookie: {fileID: 10001, guid: 0000000000000000e000000000000000, type: 0}
  m_DefaultReflectionMode: 0
  m_DefaultReflectionResolution: 128
  m_ReflectionBounces: 1
  m_ReflectionIntensity: 1
  m_CustomReflection: {fileID: 0}
  m_Sun: {fileID: 0}
  m_UseRadianceAmbientProbe: 0
--- !u!157 &3
LightmapSettings:
  m_ObjectHideFlags: 0
  serializedVersion: 13
  m_BakeOnSceneLoad: 0
  m_GISettings:
    serializedVersion: 2
    m_BounceScale: 1
    m_IndirectOutputScale: 1
    m_AlbedoBoost: 1
    m_EnvironmentLightingMode: 0
    m_EnableBakedLightmaps: 0
    m_EnableRealtimeLightmaps: 0
  m_LightmapEditorSettings:
    serializedVersion: 12
    m_Resolution: 2
    m_BakeResolution: 40
    m_AtlasSize: 1024
    m_AO: 0
    m_AOMaxDistance: 1
    m_CompAOExponent: 1
    m_CompAOExponentDirect: 0
    m_ExtractAmbientOcclusion: 0
    m_Padding: 2
    m_LightmapParameters: {fileID: 0}
    m_LightmapsBakeMode: 1
    m_TextureCompression: 1
    m_ReflectionCompression: 2
    m_MixedBakeMode: 2
    m_BakeBackend: 1
    m_PVRSampling: 1
    m_PVRDirectSampleCount: 32
    m_PVRSampleCount: 512
    m_PVRBounces: 2
    m_PVREnvironmentSampleCount: 256
    m_PVREnvironmentReferencePointCount: 2048
    m_PVRFilteringMode: 1
    m_PVRDenoiserTypeDirect: 1
    m_PVRDenoiserTypeIndirect: 1
    m_PVRDenoiserTypeAO: 1
    m_PVRFilterTypeDirect: 0
    m_PVRFilterTypeIndirect: 0
    m_PVRFilterTypeAO: 0
    m_PVREnvironmentMIS: 1
    m_PVRCulling: 1
    m_PVRFilteringGaussRadiusDirect: 1
    m_PVRFilteringGaussRadiusIndirect: 5
    m_PVRFilteringGaussRadiusAO: 2
    m_PVRFilteringAtrousPositionSigmaDirect: 0.5
    m_PVRFilteringAtrousPositionSigmaIndirect: 2
    m_PVRFilteringAtrousPositionSigmaAO: 1
    m_ExportTrainingData: 0
    m_TrainingDataDestination: TrainingData
    m_LightProbeSampleCountMultiplier: 4
  m_LightingDataAsset: {fileID: 0}
  m_LightingSettings: {fileID: 0}
--- !u!196 &4
NavMeshSettings:
  serializedVersion: 2
  m_ObjectHideFlags: 0
  m_BuildSettings:
    serializedVersion: 3
    agentTypeID: 0
    agentRadius: 0.5
    agentHeight: 2
    agentSlope: 45
    agentClimb: 0.4
    ledgeDropHeight: 0
    maxJumpAcrossDistance: 0
    minRegionArea: 2
    manualCellSize: 0
    cellSize: 0.16666667
    manualTileSize: 0
    tileSize: 256
    buildHeightMesh: 0
    maxJobWorkers: 0
    preserveTilesOutsideBounds: 0
    debug:
      m_Flags: 0
  m_NavMeshData: {fileID: 0}
--- !u!1 &70561576
GameObject:
  m_ObjectHideFlags: 0
  m_CorrespondingSourceObject: {fileID: 0}
  m_PrefabInstance: {fileID: 0}
  m_PrefabAsset: {fileID: 0}
  serializedVersion: 6
  m_Component:
  - component: {fileID: 70561577}
  - component: {fileID: 70561579}
  - component: {fileID: 70561578}
  - component: {fileID: 70561581}
  - component: {fileID: 70561580}
  m_Layer: 0
  m_Name: Redraw
  m_TagString: Untagged
  m_Icon: {fileID: 0}
  m_NavMeshLayer: 0
  m_StaticEditorFlags: 0
  m_IsActive: 1
--- !u!4 &70561577
Transform:
  m_ObjectHideFlags: 0
  m_CorrespondingSourceObject: {fileID: 0}
  m_PrefabInstance: {fileID: 0}
  m_PrefabAsset: {fileID: 0}
  m_GameObject: {fileID: 70561576}
  serializedVersion: 2
  m_LocalRotation: {x: 0, y: 0, z: 0, w: 1}
  m_LocalPosition: {x: 13.1, y: -1, z: -1.5788}
  m_LocalScale: {x: 0.41275525, y: 0.41275525, z: 0.41275525}
  m_ConstrainProportionsScale: 0
  m_Children:
  - {fileID: 318855846}
  - {fileID: 136777259}
  - {fileID: 182247442}
  - {fileID: 487868535}
  m_Father: {fileID: 0}
  m_LocalEulerAnglesHint: {x: 0, y: 0, z: 0}
--- !u!114 &70561578
MonoBehaviour:
  m_ObjectHideFlags: 0
  m_CorrespondingSourceObject: {fileID: 0}
  m_PrefabInstance: {fileID: 0}
  m_PrefabAsset: {fileID: 0}
  m_GameObject: {fileID: 70561576}
  m_Enabled: 1
  m_EditorHideFlags: 0
  m_Script: {fileID: 11500000, guid: d2fe5546f775c47d2820aa5e8a715f53, type: 3}
  m_Name: 
  m_EditorClassIdentifier: 
  _data:
    _json: '{"nest":{"source":"Macro","macro":0,"embed":null}}'
    _objectReferences:
    - {fileID: 11400000, guid: 0df65d71b7b67384680b2f3be12b71a4, type: 2}
--- !u!114 &70561579
MonoBehaviour:
  m_ObjectHideFlags: 0
  m_CorrespondingSourceObject: {fileID: 0}
  m_PrefabInstance: {fileID: 0}
  m_PrefabAsset: {fileID: 0}
  m_GameObject: {fileID: 70561576}
  m_Enabled: 1
  m_EditorHideFlags: 0
  m_Script: {fileID: 11500000, guid: e741851cba3ad425c91ecf922cc6b379, type: 3}
  m_Name: 
  m_EditorClassIdentifier: 
  _data:
    _json: '{"declarations":{"Kind":"Object","collection":{"$content":[{"name":"TurnsRemaining","value":{"$content":0,"$type":"System.Int32"},"typeHandle":{"Identification":"System.Int32,
      mscorlib, Version=4.0.0.0, Culture=neutral, PublicKeyToken=b77a5c561934e089","$version":"A"},"$version":"A"},{"name":"CardsPerRedraw","value":{"$content":3,"$type":"System.Int32"},"typeHandle":{"Identification":"System.Int32,
      mscorlib, Version=4.0.0.0, Culture=neutral, PublicKeyToken=b77a5c561934e089","$version":"A"},"$version":"A"},{"name":"TurnsPerRedraw","value":{"$content":4,"$type":"System.Int32"},"typeHandle":{"Identification":"System.Int32,
      mscorlib, Version=4.0.0.0, Culture=neutral, PublicKeyToken=b77a5c561934e089","$version":"A"},"$version":"A"}],"$version":"A"},"$version":"A"}}'
    _objectReferences: []
--- !u!58 &70561580
CircleCollider2D:
  m_ObjectHideFlags: 0
  m_CorrespondingSourceObject: {fileID: 0}
  m_PrefabInstance: {fileID: 0}
  m_PrefabAsset: {fileID: 0}
  m_GameObject: {fileID: 70561576}
  m_Enabled: 1
  serializedVersion: 3
  m_Density: 1
  m_Material: {fileID: 0}
  m_IncludeLayers:
    serializedVersion: 2
    m_Bits: 0
  m_ExcludeLayers:
    serializedVersion: 2
    m_Bits: 0
  m_LayerOverridePriority: 0
  m_ForceSendLayers:
    serializedVersion: 2
    m_Bits: 4294967295
  m_ForceReceiveLayers:
    serializedVersion: 2
    m_Bits: 4294967295
  m_ContactCaptureLayers:
    serializedVersion: 2
    m_Bits: 4294967295
  m_CallbackLayers:
    serializedVersion: 2
    m_Bits: 4294967295
  m_IsTrigger: 0
  m_UsedByEffector: 0
  m_CompositeOperation: 0
  m_CompositeOrder: 0
  m_Offset: {x: 0, y: -2.2152348}
  m_Radius: 2.7152333
--- !u!114 &70561581
MonoBehaviour:
  m_ObjectHideFlags: 0
  m_CorrespondingSourceObject: {fileID: 0}
  m_PrefabInstance: {fileID: 0}
  m_PrefabAsset: {fileID: 0}
  m_GameObject: {fileID: 70561576}
  m_Enabled: 1
  m_EditorHideFlags: 0
  m_Script: {fileID: 11500000, guid: d2fe5546f775c47d2820aa5e8a715f53, type: 3}
  m_Name: 
  m_EditorClassIdentifier: 
  _data:
    _json: '{"nest":{"source":"Macro","macro":0,"embed":null}}'
    _objectReferences:
    - {fileID: 11400000, guid: af120d96d4ed64848b18f3ad4029cee4, type: 2}
--- !u!1 &78664161
GameObject:
  m_ObjectHideFlags: 0
  m_CorrespondingSourceObject: {fileID: 0}
  m_PrefabInstance: {fileID: 0}
  m_PrefabAsset: {fileID: 0}
  serializedVersion: 6
  m_Component:
  - component: {fileID: 78664162}
  - component: {fileID: 78664164}
  - component: {fileID: 78664163}
  m_Layer: 0
  m_Name: TestTurns
  m_TagString: Untagged
  m_Icon: {fileID: 0}
  m_NavMeshLayer: 0
  m_StaticEditorFlags: 0
  m_IsActive: 1
--- !u!4 &78664162
Transform:
  m_ObjectHideFlags: 0
  m_CorrespondingSourceObject: {fileID: 0}
  m_PrefabInstance: {fileID: 0}
  m_PrefabAsset: {fileID: 0}
  m_GameObject: {fileID: 78664161}
  serializedVersion: 2
  m_LocalRotation: {x: 0, y: 0, z: 0, w: 1}
  m_LocalPosition: {x: 0.41496372, y: 0.11215849, z: 0.03125625}
  m_LocalScale: {x: 1, y: 1, z: 1}
  m_ConstrainProportionsScale: 0
  m_Children: []
  m_Father: {fileID: 0}
  m_LocalEulerAnglesHint: {x: 0, y: 0, z: 0}
--- !u!114 &78664163
MonoBehaviour:
  m_ObjectHideFlags: 0
  m_CorrespondingSourceObject: {fileID: 0}
  m_PrefabInstance: {fileID: 0}
  m_PrefabAsset: {fileID: 0}
  m_GameObject: {fileID: 78664161}
  m_Enabled: 1
  m_EditorHideFlags: 0
  m_Script: {fileID: 11500000, guid: d2fe5546f775c47d2820aa5e8a715f53, type: 3}
  m_Name: 
  m_EditorClassIdentifier: 
  _data:
    _json: '{"nest":{"source":"Macro","macro":0,"embed":null}}'
    _objectReferences:
    - {fileID: 11400000, guid: 65e0d7da6a40d7e4a9eb379e048961b1, type: 2}
--- !u!114 &78664164
MonoBehaviour:
  m_ObjectHideFlags: 0
  m_CorrespondingSourceObject: {fileID: 0}
  m_PrefabInstance: {fileID: 0}
  m_PrefabAsset: {fileID: 0}
  m_GameObject: {fileID: 78664161}
  m_Enabled: 1
  m_EditorHideFlags: 0
  m_Script: {fileID: 11500000, guid: e741851cba3ad425c91ecf922cc6b379, type: 3}
  m_Name: 
  m_EditorClassIdentifier: 
  _data:
    _json: '{"declarations":{"Kind":"Object","collection":{"$content":[],"$version":"A"},"$version":"A"}}'
    _objectReferences: []
--- !u!1 &126252354
GameObject:
  m_ObjectHideFlags: 0
  m_CorrespondingSourceObject: {fileID: 0}
  m_PrefabInstance: {fileID: 0}
  m_PrefabAsset: {fileID: 0}
  serializedVersion: 6
  m_Component:
  - component: {fileID: 126252355}
  m_Layer: 0
  m_Name: Cards
  m_TagString: Untagged
  m_Icon: {fileID: 0}
  m_NavMeshLayer: 0
  m_StaticEditorFlags: 0
  m_IsActive: 1
--- !u!4 &126252355
Transform:
  m_ObjectHideFlags: 0
  m_CorrespondingSourceObject: {fileID: 0}
  m_PrefabInstance: {fileID: 0}
  m_PrefabAsset: {fileID: 0}
  m_GameObject: {fileID: 126252354}
  serializedVersion: 2
  m_LocalRotation: {x: 0, y: 0, z: 0, w: 1}
  m_LocalPosition: {x: 0, y: 0, z: 0}
  m_LocalScale: {x: 1, y: 1, z: 1}
  m_ConstrainProportionsScale: 0
  m_Children:
<<<<<<< HEAD
  - {fileID: 1091950520}
=======
  - {fileID: 495453709}
>>>>>>> 2125f545
  - {fileID: 1008029271}
  m_Father: {fileID: 1031671338}
  m_LocalEulerAnglesHint: {x: 0, y: 0, z: 0}
--- !u!1 &136777258
GameObject:
  m_ObjectHideFlags: 0
  m_CorrespondingSourceObject: {fileID: 0}
  m_PrefabInstance: {fileID: 0}
  m_PrefabAsset: {fileID: 0}
  serializedVersion: 6
  m_Component:
  - component: {fileID: 136777259}
  - component: {fileID: 136777261}
  - component: {fileID: 136777260}
  m_Layer: 0
  m_Name: ClockHand
  m_TagString: Untagged
  m_Icon: {fileID: 0}
  m_NavMeshLayer: 0
  m_StaticEditorFlags: 0
  m_IsActive: 1
--- !u!4 &136777259
Transform:
  m_ObjectHideFlags: 0
  m_CorrespondingSourceObject: {fileID: 0}
  m_PrefabInstance: {fileID: 0}
  m_PrefabAsset: {fileID: 0}
  m_GameObject: {fileID: 136777258}
  serializedVersion: 2
  m_LocalRotation: {x: -0, y: -0, z: -0, w: 1}
  m_LocalPosition: {x: 0, y: -2.2, z: 0.1131349}
  m_LocalScale: {x: 0.54745, y: 0.54745, z: 0.54745}
  m_ConstrainProportionsScale: 0
  m_Children: []
  m_Father: {fileID: 70561577}
  m_LocalEulerAnglesHint: {x: 0, y: 0, z: 0}
--- !u!95 &136777260
Animator:
  serializedVersion: 7
  m_ObjectHideFlags: 0
  m_CorrespondingSourceObject: {fileID: 0}
  m_PrefabInstance: {fileID: 0}
  m_PrefabAsset: {fileID: 0}
  m_GameObject: {fileID: 136777258}
  m_Enabled: 1
  m_Avatar: {fileID: 0}
  m_Controller: {fileID: 9100000, guid: 24cef593b2a10f342896ab1438a665fe, type: 2}
  m_CullingMode: 0
  m_UpdateMode: 0
  m_ApplyRootMotion: 0
  m_LinearVelocityBlending: 0
  m_StabilizeFeet: 0
  m_AnimatePhysics: 0
  m_WarningMessage: 
  m_HasTransformHierarchy: 1
  m_AllowConstantClipSamplingOptimization: 1
  m_KeepAnimatorStateOnDisable: 0
  m_WriteDefaultValuesOnDisable: 0
--- !u!212 &136777261
SpriteRenderer:
  m_ObjectHideFlags: 0
  m_CorrespondingSourceObject: {fileID: 0}
  m_PrefabInstance: {fileID: 0}
  m_PrefabAsset: {fileID: 0}
  m_GameObject: {fileID: 136777258}
  m_Enabled: 1
  m_CastShadows: 0
  m_ReceiveShadows: 0
  m_DynamicOccludee: 1
  m_StaticShadowCaster: 0
  m_MotionVectors: 1
  m_LightProbeUsage: 1
  m_ReflectionProbeUsage: 1
  m_RayTracingMode: 0
  m_RayTraceProcedural: 0
  m_RayTracingAccelStructBuildFlagsOverride: 0
  m_RayTracingAccelStructBuildFlags: 1
  m_SmallMeshCulling: 1
  m_RenderingLayerMask: 1
  m_RendererPriority: 0
  m_Materials:
  - {fileID: 2100000, guid: a97c105638bdf8b4a8650670310a4cd3, type: 2}
  m_StaticBatchInfo:
    firstSubMesh: 0
    subMeshCount: 0
  m_StaticBatchRoot: {fileID: 0}
  m_ProbeAnchor: {fileID: 0}
  m_LightProbeVolumeOverride: {fileID: 0}
  m_ScaleInLightmap: 1
  m_ReceiveGI: 1
  m_PreserveUVs: 0
  m_IgnoreNormalsForChartDetection: 0
  m_ImportantGI: 0
  m_StitchLightmapSeams: 1
  m_SelectedEditorRenderState: 0
  m_MinimumChartSize: 4
  m_AutoUVMaxDistance: 0.5
  m_AutoUVMaxAngle: 89
  m_LightmapParameters: {fileID: 0}
  m_SortingLayerID: 0
  m_SortingLayer: 0
  m_SortingOrder: 0
  m_Sprite: {fileID: -6809847070370235731, guid: f6d63cf6e3e3f264b88e4a872ad99c9d, type: 3}
  m_Color: {r: 1, g: 1, b: 1, a: 1}
  m_FlipX: 0
  m_FlipY: 0
  m_DrawMode: 0
  m_Size: {x: 1.05, y: 3.62}
  m_AdaptiveModeThreshold: 0.5
  m_SpriteTileMode: 0
  m_WasSpriteAssigned: 1
  m_MaskInteraction: 0
  m_SpriteSortPoint: 0
--- !u!1 &182247441
GameObject:
  m_ObjectHideFlags: 0
  m_CorrespondingSourceObject: {fileID: 0}
  m_PrefabInstance: {fileID: 0}
  m_PrefabAsset: {fileID: 0}
  serializedVersion: 6
  m_Component:
  - component: {fileID: 182247442}
  - component: {fileID: 182247444}
  - component: {fileID: 182247443}
  m_Layer: 0
  m_Name: ClockFace
  m_TagString: Untagged
  m_Icon: {fileID: 0}
  m_NavMeshLayer: 0
  m_StaticEditorFlags: 0
  m_IsActive: 1
--- !u!4 &182247442
Transform:
  m_ObjectHideFlags: 0
  m_CorrespondingSourceObject: {fileID: 0}
  m_PrefabInstance: {fileID: 0}
  m_PrefabAsset: {fileID: 0}
  m_GameObject: {fileID: 182247441}
  serializedVersion: 2
  m_LocalRotation: {x: -0, y: -0, z: -0, w: 1}
  m_LocalPosition: {x: 0, y: -2.2, z: 0.38686}
  m_LocalScale: {x: 0.54745, y: 0.54745, z: 0.54745}
  m_ConstrainProportionsScale: 0
  m_Children: []
  m_Father: {fileID: 70561577}
  m_LocalEulerAnglesHint: {x: 0, y: 0, z: 0}
--- !u!95 &182247443
Animator:
  serializedVersion: 7
  m_ObjectHideFlags: 0
  m_CorrespondingSourceObject: {fileID: 0}
  m_PrefabInstance: {fileID: 0}
  m_PrefabAsset: {fileID: 0}
  m_GameObject: {fileID: 182247441}
  m_Enabled: 1
  m_Avatar: {fileID: 0}
  m_Controller: {fileID: 9100000, guid: afc3538a2f529eb45850016de8a0733c, type: 2}
  m_CullingMode: 0
  m_UpdateMode: 0
  m_ApplyRootMotion: 0
  m_LinearVelocityBlending: 0
  m_StabilizeFeet: 0
  m_AnimatePhysics: 0
  m_WarningMessage: 
  m_HasTransformHierarchy: 1
  m_AllowConstantClipSamplingOptimization: 1
  m_KeepAnimatorStateOnDisable: 0
  m_WriteDefaultValuesOnDisable: 0
--- !u!212 &182247444
SpriteRenderer:
  m_ObjectHideFlags: 0
  m_CorrespondingSourceObject: {fileID: 0}
  m_PrefabInstance: {fileID: 0}
  m_PrefabAsset: {fileID: 0}
  m_GameObject: {fileID: 182247441}
  m_Enabled: 1
  m_CastShadows: 0
  m_ReceiveShadows: 0
  m_DynamicOccludee: 1
  m_StaticShadowCaster: 0
  m_MotionVectors: 1
  m_LightProbeUsage: 1
  m_ReflectionProbeUsage: 1
  m_RayTracingMode: 0
  m_RayTraceProcedural: 0
  m_RayTracingAccelStructBuildFlagsOverride: 0
  m_RayTracingAccelStructBuildFlags: 1
  m_SmallMeshCulling: 1
  m_RenderingLayerMask: 1
  m_RendererPriority: 0
  m_Materials:
  - {fileID: 2100000, guid: a97c105638bdf8b4a8650670310a4cd3, type: 2}
  m_StaticBatchInfo:
    firstSubMesh: 0
    subMeshCount: 0
  m_StaticBatchRoot: {fileID: 0}
  m_ProbeAnchor: {fileID: 0}
  m_LightProbeVolumeOverride: {fileID: 0}
  m_ScaleInLightmap: 1
  m_ReceiveGI: 1
  m_PreserveUVs: 0
  m_IgnoreNormalsForChartDetection: 0
  m_ImportantGI: 0
  m_StitchLightmapSeams: 1
  m_SelectedEditorRenderState: 0
  m_MinimumChartSize: 4
  m_AutoUVMaxDistance: 0.5
  m_AutoUVMaxAngle: 89
  m_LightmapParameters: {fileID: 0}
  m_SortingLayerID: 0
  m_SortingLayer: 0
  m_SortingOrder: 0
  m_Sprite: {fileID: 333443279650104812, guid: b07d4171c40fa5943b990632e4191832, type: 3}
  m_Color: {r: 1, g: 1, b: 1, a: 1}
  m_FlipX: 0
  m_FlipY: 0
  m_DrawMode: 0
  m_Size: {x: 8.44, y: 8.27}
  m_AdaptiveModeThreshold: 0.5
  m_SpriteTileMode: 0
  m_WasSpriteAssigned: 1
  m_MaskInteraction: 0
  m_SpriteSortPoint: 0
--- !u!1 &182522646
GameObject:
  m_ObjectHideFlags: 0
  m_CorrespondingSourceObject: {fileID: 0}
  m_PrefabInstance: {fileID: 0}
  m_PrefabAsset: {fileID: 0}
  serializedVersion: 6
  m_Component:
  - component: {fileID: 182522647}
  - component: {fileID: 182522650}
  - component: {fileID: 182522649}
  - component: {fileID: 182522648}
  m_Layer: 5
  m_Name: Canvas
  m_TagString: Untagged
  m_Icon: {fileID: 0}
  m_NavMeshLayer: 0
  m_StaticEditorFlags: 0
  m_IsActive: 1
--- !u!224 &182522647
RectTransform:
  m_ObjectHideFlags: 0
  m_CorrespondingSourceObject: {fileID: 0}
  m_PrefabInstance: {fileID: 0}
  m_PrefabAsset: {fileID: 0}
  m_GameObject: {fileID: 182522646}
  m_LocalRotation: {x: 0, y: 0, z: 0, w: 1}
  m_LocalPosition: {x: 0, y: 0, z: 0}
  m_LocalScale: {x: 0.048987, y: 0.048987, z: 0.048987}
  m_ConstrainProportionsScale: 0
  m_Children:
  - {fileID: 690348277}
  m_Father: {fileID: 487868535}
  m_LocalEulerAnglesHint: {x: 0, y: 0, z: 0}
  m_AnchorMin: {x: 0, y: 0}
  m_AnchorMax: {x: 0, y: 0}
  m_AnchoredPosition: {x: 0.000017236, y: 0.000073245}
  m_SizeDelta: {x: 1920, y: 1080}
  m_Pivot: {x: 0.5, y: 0.5}
--- !u!114 &182522648
MonoBehaviour:
  m_ObjectHideFlags: 0
  m_CorrespondingSourceObject: {fileID: 0}
  m_PrefabInstance: {fileID: 0}
  m_PrefabAsset: {fileID: 0}
  m_GameObject: {fileID: 182522646}
  m_Enabled: 1
  m_EditorHideFlags: 0
  m_Script: {fileID: 11500000, guid: dc42784cf147c0c48a680349fa168899, type: 3}
  m_Name: 
  m_EditorClassIdentifier: 
  m_IgnoreReversedGraphics: 1
  m_BlockingObjects: 0
  m_BlockingMask:
    serializedVersion: 2
    m_Bits: 4294967295
--- !u!114 &182522649
MonoBehaviour:
  m_ObjectHideFlags: 0
  m_CorrespondingSourceObject: {fileID: 0}
  m_PrefabInstance: {fileID: 0}
  m_PrefabAsset: {fileID: 0}
  m_GameObject: {fileID: 182522646}
  m_Enabled: 1
  m_EditorHideFlags: 0
  m_Script: {fileID: 11500000, guid: 0cd44c1031e13a943bb63640046fad76, type: 3}
  m_Name: 
  m_EditorClassIdentifier: 
  m_UiScaleMode: 0
  m_ReferencePixelsPerUnit: 100
  m_ScaleFactor: 1
  m_ReferenceResolution: {x: 800, y: 600}
  m_ScreenMatchMode: 0
  m_MatchWidthOrHeight: 0
  m_PhysicalUnit: 3
  m_FallbackScreenDPI: 96
  m_DefaultSpriteDPI: 96
  m_DynamicPixelsPerUnit: 1
  m_PresetInfoIsWorld: 1
--- !u!223 &182522650
Canvas:
  m_ObjectHideFlags: 0
  m_CorrespondingSourceObject: {fileID: 0}
  m_PrefabInstance: {fileID: 0}
  m_PrefabAsset: {fileID: 0}
  m_GameObject: {fileID: 182522646}
  m_Enabled: 1
  serializedVersion: 3
  m_RenderMode: 2
  m_Camera: {fileID: 0}
  m_PlaneDistance: 100
  m_PixelPerfect: 0
  m_ReceivesEvents: 1
  m_OverrideSorting: 0
  m_OverridePixelPerfect: 0
  m_SortingBucketNormalizedSize: 0
  m_VertexColorAlwaysGammaSpace: 0
  m_AdditionalShaderChannelsFlag: 25
  m_UpdateRectTransformForStandalone: 0
  m_SortingLayerID: 0
  m_SortingOrder: 0
  m_TargetDisplay: 0
--- !u!1001 &280128125
PrefabInstance:
  m_ObjectHideFlags: 0
  serializedVersion: 2
  m_Modification:
    serializedVersion: 3
    m_TransformParent: {fileID: 0}
    m_Modifications:
    - target: {fileID: 572576073498266423, guid: a82a6ee00b05c4e49b7cff6d63cd49e7, type: 3}
      propertyPath: m_Name
      value: CoffeSipCard (1)
      objectReference: {fileID: 0}
    - target: {fileID: 572576073498266423, guid: a82a6ee00b05c4e49b7cff6d63cd49e7, type: 3}
      propertyPath: m_IsActive
      value: 1
      objectReference: {fileID: 0}
    - target: {fileID: 2273040055438443173, guid: a82a6ee00b05c4e49b7cff6d63cd49e7, type: 3}
      propertyPath: m_Enabled
      value: 1
      objectReference: {fileID: 0}
    - target: {fileID: 6665273419589620142, guid: a82a6ee00b05c4e49b7cff6d63cd49e7, type: 3}
      propertyPath: m_LocalPosition.x
      value: -3.68
      objectReference: {fileID: 0}
    - target: {fileID: 6665273419589620142, guid: a82a6ee00b05c4e49b7cff6d63cd49e7, type: 3}
      propertyPath: m_LocalPosition.y
      value: 2.17
      objectReference: {fileID: 0}
    - target: {fileID: 6665273419589620142, guid: a82a6ee00b05c4e49b7cff6d63cd49e7, type: 3}
      propertyPath: m_LocalPosition.z
      value: 0.4242
      objectReference: {fileID: 0}
    - target: {fileID: 6665273419589620142, guid: a82a6ee00b05c4e49b7cff6d63cd49e7, type: 3}
      propertyPath: m_LocalRotation.w
      value: 1
      objectReference: {fileID: 0}
    - target: {fileID: 6665273419589620142, guid: a82a6ee00b05c4e49b7cff6d63cd49e7, type: 3}
      propertyPath: m_LocalRotation.x
      value: -0
      objectReference: {fileID: 0}
    - target: {fileID: 6665273419589620142, guid: a82a6ee00b05c4e49b7cff6d63cd49e7, type: 3}
      propertyPath: m_LocalRotation.y
      value: -0
      objectReference: {fileID: 0}
    - target: {fileID: 6665273419589620142, guid: a82a6ee00b05c4e49b7cff6d63cd49e7, type: 3}
      propertyPath: m_LocalRotation.z
      value: -0
      objectReference: {fileID: 0}
    - target: {fileID: 6665273419589620142, guid: a82a6ee00b05c4e49b7cff6d63cd49e7, type: 3}
      propertyPath: m_LocalEulerAnglesHint.x
      value: 0
      objectReference: {fileID: 0}
    - target: {fileID: 6665273419589620142, guid: a82a6ee00b05c4e49b7cff6d63cd49e7, type: 3}
      propertyPath: m_LocalEulerAnglesHint.y
      value: 0
      objectReference: {fileID: 0}
    - target: {fileID: 6665273419589620142, guid: a82a6ee00b05c4e49b7cff6d63cd49e7, type: 3}
      propertyPath: m_LocalEulerAnglesHint.z
      value: 0
      objectReference: {fileID: 0}
    m_RemovedComponents: []
    m_RemovedGameObjects: []
    m_AddedGameObjects: []
    m_AddedComponents: []
  m_SourcePrefab: {fileID: 100100000, guid: a82a6ee00b05c4e49b7cff6d63cd49e7, type: 3}
--- !u!1 &318855845
GameObject:
  m_ObjectHideFlags: 0
  m_CorrespondingSourceObject: {fileID: 0}
  m_PrefabInstance: {fileID: 0}
  m_PrefabAsset: {fileID: 0}
  serializedVersion: 6
  m_Component:
  - component: {fileID: 318855846}
  - component: {fileID: 318855847}
  m_Layer: 0
  m_Name: ClockHighlight
  m_TagString: Untagged
  m_Icon: {fileID: 0}
  m_NavMeshLayer: 0
  m_StaticEditorFlags: 0
  m_IsActive: 1
--- !u!4 &318855846
Transform:
  m_ObjectHideFlags: 0
  m_CorrespondingSourceObject: {fileID: 0}
  m_PrefabInstance: {fileID: 0}
  m_PrefabAsset: {fileID: 0}
  m_GameObject: {fileID: 318855845}
  serializedVersion: 2
  m_LocalRotation: {x: -0, y: -0, z: -0, w: 1}
  m_LocalPosition: {x: 0, y: -2.2, z: 1}
  m_LocalScale: {x: 0.60164756, y: 0.60164756, z: 0.60164756}
  m_ConstrainProportionsScale: 0
  m_Children: []
  m_Father: {fileID: 70561577}
  m_LocalEulerAnglesHint: {x: 0, y: 0, z: 0}
--- !u!212 &318855847
SpriteRenderer:
  m_ObjectHideFlags: 0
  m_CorrespondingSourceObject: {fileID: 0}
  m_PrefabInstance: {fileID: 0}
  m_PrefabAsset: {fileID: 0}
  m_GameObject: {fileID: 318855845}
  m_Enabled: 1
  m_CastShadows: 0
  m_ReceiveShadows: 0
  m_DynamicOccludee: 1
  m_StaticShadowCaster: 0
  m_MotionVectors: 1
  m_LightProbeUsage: 1
  m_ReflectionProbeUsage: 1
  m_RayTracingMode: 0
  m_RayTraceProcedural: 0
  m_RayTracingAccelStructBuildFlagsOverride: 0
  m_RayTracingAccelStructBuildFlags: 1
  m_SmallMeshCulling: 1
  m_RenderingLayerMask: 1
  m_RendererPriority: 0
  m_Materials:
  - {fileID: 2100000, guid: a97c105638bdf8b4a8650670310a4cd3, type: 2}
  m_StaticBatchInfo:
    firstSubMesh: 0
    subMeshCount: 0
  m_StaticBatchRoot: {fileID: 0}
  m_ProbeAnchor: {fileID: 0}
  m_LightProbeVolumeOverride: {fileID: 0}
  m_ScaleInLightmap: 1
  m_ReceiveGI: 1
  m_PreserveUVs: 0
  m_IgnoreNormalsForChartDetection: 0
  m_ImportantGI: 0
  m_StitchLightmapSeams: 1
  m_SelectedEditorRenderState: 0
  m_MinimumChartSize: 4
  m_AutoUVMaxDistance: 0.5
  m_AutoUVMaxAngle: 89
  m_LightmapParameters: {fileID: 0}
  m_SortingLayerID: 0
  m_SortingLayer: 0
  m_SortingOrder: 0
  m_Sprite: {fileID: 8419082291876274165, guid: b50277b62ca8b17448c64018a0db6e91, type: 3}
  m_Color: {r: 1, g: 1, b: 1, a: 1}
  m_FlipX: 0
  m_FlipY: 0
  m_DrawMode: 0
  m_Size: {x: 10, y: 10}
  m_AdaptiveModeThreshold: 0.5
  m_SpriteTileMode: 0
  m_WasSpriteAssigned: 1
  m_MaskInteraction: 0
  m_SpriteSortPoint: 0
--- !u!1 &380271645
GameObject:
  m_ObjectHideFlags: 0
  m_CorrespondingSourceObject: {fileID: 0}
  m_PrefabInstance: {fileID: 0}
  m_PrefabAsset: {fileID: 0}
  serializedVersion: 6
  m_Component:
  - component: {fileID: 380271646}
  - component: {fileID: 380271649}
  - component: {fileID: 380271648}
  - component: {fileID: 380271647}
  m_Layer: 0
  m_Name: UI
  m_TagString: Untagged
  m_Icon: {fileID: 0}
  m_NavMeshLayer: 0
  m_StaticEditorFlags: 0
  m_IsActive: 1
--- !u!224 &380271646
RectTransform:
  m_ObjectHideFlags: 0
  m_CorrespondingSourceObject: {fileID: 0}
  m_PrefabInstance: {fileID: 0}
  m_PrefabAsset: {fileID: 0}
  m_GameObject: {fileID: 380271645}
  m_LocalRotation: {x: 0, y: 0, z: 0, w: 1}
  m_LocalPosition: {x: 0, y: 0, z: 0}
  m_LocalScale: {x: 0, y: 0, z: 0}
  m_ConstrainProportionsScale: 0
  m_Children:
  - {fileID: 1549482787}
  - {fileID: 966275512}
  - {fileID: 2000750567}
  m_Father: {fileID: 519420032}
  m_LocalEulerAnglesHint: {x: 0, y: 0, z: 0}
  m_AnchorMin: {x: 0, y: 0}
  m_AnchorMax: {x: 0, y: 0}
  m_AnchoredPosition: {x: 0, y: 0}
  m_SizeDelta: {x: 0, y: 0}
  m_Pivot: {x: 0, y: 0}
--- !u!114 &380271647
MonoBehaviour:
  m_ObjectHideFlags: 0
  m_CorrespondingSourceObject: {fileID: 0}
  m_PrefabInstance: {fileID: 0}
  m_PrefabAsset: {fileID: 0}
  m_GameObject: {fileID: 380271645}
  m_Enabled: 1
  m_EditorHideFlags: 0
  m_Script: {fileID: 11500000, guid: dc42784cf147c0c48a680349fa168899, type: 3}
  m_Name: 
  m_EditorClassIdentifier: 
  m_IgnoreReversedGraphics: 1
  m_BlockingObjects: 0
  m_BlockingMask:
    serializedVersion: 2
    m_Bits: 4294967295
--- !u!114 &380271648
MonoBehaviour:
  m_ObjectHideFlags: 0
  m_CorrespondingSourceObject: {fileID: 0}
  m_PrefabInstance: {fileID: 0}
  m_PrefabAsset: {fileID: 0}
  m_GameObject: {fileID: 380271645}
  m_Enabled: 1
  m_EditorHideFlags: 0
  m_Script: {fileID: 11500000, guid: 0cd44c1031e13a943bb63640046fad76, type: 3}
  m_Name: 
  m_EditorClassIdentifier: 
  m_UiScaleMode: 1
  m_ReferencePixelsPerUnit: 100
  m_ScaleFactor: 1
  m_ReferenceResolution: {x: 960, y: 540}
  m_ScreenMatchMode: 2
  m_MatchWidthOrHeight: 0
  m_PhysicalUnit: 3
  m_FallbackScreenDPI: 96
  m_DefaultSpriteDPI: 96
  m_DynamicPixelsPerUnit: 1
  m_PresetInfoIsWorld: 0
--- !u!223 &380271649
Canvas:
  m_ObjectHideFlags: 0
  m_CorrespondingSourceObject: {fileID: 0}
  m_PrefabInstance: {fileID: 0}
  m_PrefabAsset: {fileID: 0}
  m_GameObject: {fileID: 380271645}
  m_Enabled: 1
  serializedVersion: 3
  m_RenderMode: 0
  m_Camera: {fileID: 0}
  m_PlaneDistance: 100
  m_PixelPerfect: 0
  m_ReceivesEvents: 1
  m_OverrideSorting: 0
  m_OverridePixelPerfect: 0
  m_SortingBucketNormalizedSize: 0
  m_VertexColorAlwaysGammaSpace: 0
  m_AdditionalShaderChannelsFlag: 25
  m_UpdateRectTransformForStandalone: 0
  m_SortingLayerID: 0
  m_SortingOrder: 0
  m_TargetDisplay: 0
--- !u!1 &384628409
GameObject:
  m_ObjectHideFlags: 0
  m_CorrespondingSourceObject: {fileID: 0}
  m_PrefabInstance: {fileID: 0}
  m_PrefabAsset: {fileID: 0}
  serializedVersion: 6
  m_Component:
  - component: {fileID: 384628410}
  m_Layer: 0
  m_Name: Cards
  m_TagString: Untagged
  m_Icon: {fileID: 0}
  m_NavMeshLayer: 0
  m_StaticEditorFlags: 0
  m_IsActive: 1
--- !u!4 &384628410
Transform:
  m_ObjectHideFlags: 0
  m_CorrespondingSourceObject: {fileID: 0}
  m_PrefabInstance: {fileID: 0}
  m_PrefabAsset: {fileID: 0}
  m_GameObject: {fileID: 384628409}
  serializedVersion: 2
  m_LocalRotation: {x: 0, y: 0, z: 0, w: 1}
  m_LocalPosition: {x: 0, y: 0, z: 0}
  m_LocalScale: {x: 1, y: 1, z: 1}
  m_ConstrainProportionsScale: 0
  m_Children:
  - {fileID: 1307137462}
  - {fileID: 1291069708}
  m_Father: {fileID: 1682572041}
  m_LocalEulerAnglesHint: {x: 0, y: 0, z: 0}
--- !u!1 &487868534
GameObject:
  m_ObjectHideFlags: 0
  m_CorrespondingSourceObject: {fileID: 0}
  m_PrefabInstance: {fileID: 0}
  m_PrefabAsset: {fileID: 0}
  serializedVersion: 6
  m_Component:
  - component: {fileID: 487868535}
  - component: {fileID: 487868536}
  m_Layer: 0
  m_Name: StickyNote_0
  m_TagString: Untagged
  m_Icon: {fileID: 0}
  m_NavMeshLayer: 0
  m_StaticEditorFlags: 0
  m_IsActive: 1
--- !u!4 &487868535
Transform:
  m_ObjectHideFlags: 0
  m_CorrespondingSourceObject: {fileID: 0}
  m_PrefabInstance: {fileID: 0}
  m_PrefabAsset: {fileID: 0}
  m_GameObject: {fileID: 487868534}
  serializedVersion: 2
  m_LocalRotation: {x: -0, y: -0, z: 0.07917633, w: 0.9968607}
  m_LocalPosition: {x: 0.8, y: -9, z: 3.825027}
  m_LocalScale: {x: 0.8466519, y: 0.8466519, z: 0.8466519}
  m_ConstrainProportionsScale: 0
  m_Children:
  - {fileID: 182522647}
  m_Father: {fileID: 70561577}
  m_LocalEulerAnglesHint: {x: 0, y: 0, z: 9.082}
--- !u!212 &487868536
SpriteRenderer:
  m_ObjectHideFlags: 0
  m_CorrespondingSourceObject: {fileID: 0}
  m_PrefabInstance: {fileID: 0}
  m_PrefabAsset: {fileID: 0}
  m_GameObject: {fileID: 487868534}
  m_Enabled: 1
  m_CastShadows: 0
  m_ReceiveShadows: 0
  m_DynamicOccludee: 1
  m_StaticShadowCaster: 0
  m_MotionVectors: 1
  m_LightProbeUsage: 1
  m_ReflectionProbeUsage: 1
  m_RayTracingMode: 0
  m_RayTraceProcedural: 0
  m_RayTracingAccelStructBuildFlagsOverride: 0
  m_RayTracingAccelStructBuildFlags: 1
  m_SmallMeshCulling: 1
  m_RenderingLayerMask: 1
  m_RendererPriority: 0
  m_Materials:
  - {fileID: 2100000, guid: a97c105638bdf8b4a8650670310a4cd3, type: 2}
  m_StaticBatchInfo:
    firstSubMesh: 0
    subMeshCount: 0
  m_StaticBatchRoot: {fileID: 0}
  m_ProbeAnchor: {fileID: 0}
  m_LightProbeVolumeOverride: {fileID: 0}
  m_ScaleInLightmap: 1
  m_ReceiveGI: 1
  m_PreserveUVs: 0
  m_IgnoreNormalsForChartDetection: 0
  m_ImportantGI: 0
  m_StitchLightmapSeams: 1
  m_SelectedEditorRenderState: 0
  m_MinimumChartSize: 4
  m_AutoUVMaxDistance: 0.5
  m_AutoUVMaxAngle: 89
  m_LightmapParameters: {fileID: 0}
  m_SortingLayerID: 0
  m_SortingLayer: 0
  m_SortingOrder: 0
  m_Sprite: {fileID: 3626170018067094600, guid: d7935c5171804e34ea119aeee9b3d08d, type: 3}
  m_Color: {r: 1, g: 1, b: 1, a: 1}
  m_FlipX: 0
  m_FlipY: 0
  m_DrawMode: 0
  m_Size: {x: 9.17, y: 8.84}
  m_AdaptiveModeThreshold: 0.5
  m_SpriteTileMode: 0
  m_WasSpriteAssigned: 1
  m_MaskInteraction: 0
  m_SpriteSortPoint: 0
--- !u!4 &495453709 stripped
Transform:
  m_CorrespondingSourceObject: {fileID: 6665273419589620142, guid: a82a6ee00b05c4e49b7cff6d63cd49e7, type: 3}
  m_PrefabInstance: {fileID: 1641027019}
  m_PrefabAsset: {fileID: 0}
--- !u!1 &519420028
GameObject:
  m_ObjectHideFlags: 0
  m_CorrespondingSourceObject: {fileID: 0}
  m_PrefabInstance: {fileID: 0}
  m_PrefabAsset: {fileID: 0}
  serializedVersion: 6
  m_Component:
  - component: {fileID: 519420032}
  - component: {fileID: 519420031}
  - component: {fileID: 519420029}
  - component: {fileID: 519420030}
  m_Layer: 0
  m_Name: Main Camera
  m_TagString: MainCamera
  m_Icon: {fileID: 0}
  m_NavMeshLayer: 0
  m_StaticEditorFlags: 0
  m_IsActive: 1
--- !u!81 &519420029
AudioListener:
  m_ObjectHideFlags: 0
  m_CorrespondingSourceObject: {fileID: 0}
  m_PrefabInstance: {fileID: 0}
  m_PrefabAsset: {fileID: 0}
  m_GameObject: {fileID: 519420028}
  m_Enabled: 1
--- !u!114 &519420030
MonoBehaviour:
  m_ObjectHideFlags: 0
  m_CorrespondingSourceObject: {fileID: 0}
  m_PrefabInstance: {fileID: 0}
  m_PrefabAsset: {fileID: 0}
  m_GameObject: {fileID: 519420028}
  m_Enabled: 1
  m_EditorHideFlags: 0
  m_Script: {fileID: 11500000, guid: a79441f348de89743a2939f4d699eac1, type: 3}
  m_Name: 
  m_EditorClassIdentifier: 
  m_RenderShadows: 1
  m_RequiresDepthTextureOption: 2
  m_RequiresOpaqueTextureOption: 2
  m_CameraType: 0
  m_Cameras: []
  m_RendererIndex: -1
  m_VolumeLayerMask:
    serializedVersion: 2
    m_Bits: 1
  m_VolumeTrigger: {fileID: 0}
  m_VolumeFrameworkUpdateModeOption: 2
  m_RenderPostProcessing: 0
  m_Antialiasing: 0
  m_AntialiasingQuality: 2
  m_StopNaN: 0
  m_Dithering: 0
  m_ClearDepth: 1
  m_AllowXRRendering: 1
  m_AllowHDROutput: 1
  m_UseScreenCoordOverride: 0
  m_ScreenSizeOverride: {x: 0, y: 0, z: 0, w: 0}
  m_ScreenCoordScaleBias: {x: 0, y: 0, z: 0, w: 0}
  m_RequiresDepthTexture: 0
  m_RequiresColorTexture: 0
  m_Version: 2
  m_TaaSettings:
    m_Quality: 3
    m_FrameInfluence: 0.1
    m_JitterScale: 1
    m_MipBias: 0
    m_VarianceClampScale: 0.9
    m_ContrastAdaptiveSharpening: 0
--- !u!20 &519420031
Camera:
  m_ObjectHideFlags: 0
  m_CorrespondingSourceObject: {fileID: 0}
  m_PrefabInstance: {fileID: 0}
  m_PrefabAsset: {fileID: 0}
  m_GameObject: {fileID: 519420028}
  m_Enabled: 1
  serializedVersion: 2
  m_ClearFlags: 2
  m_BackGroundColor: {r: 0.19215687, g: 0.3019608, b: 0.4745098, a: 0}
  m_projectionMatrixMode: 1
  m_GateFitMode: 2
  m_FOVAxisMode: 0
  m_Iso: 200
  m_ShutterSpeed: 0.005
  m_Aperture: 16
  m_FocusDistance: 10
  m_FocalLength: 50
  m_BladeCount: 5
  m_Curvature: {x: 2, y: 11}
  m_BarrelClipping: 0.25
  m_Anamorphism: 0
  m_SensorSize: {x: 36, y: 24}
  m_LensShift: {x: 0, y: 0}
  m_NormalizedViewPortRect:
    serializedVersion: 2
    x: 0
    y: 0
    width: 1
    height: 1
  near clip plane: 0.3
  far clip plane: 1000
  field of view: 34
  orthographic: 1
  orthographic size: 9
  m_Depth: -1
  m_CullingMask:
    serializedVersion: 2
    m_Bits: 4294967295
  m_RenderingPath: -1
  m_TargetTexture: {fileID: 0}
  m_TargetDisplay: 0
  m_TargetEye: 0
  m_HDR: 1
  m_AllowMSAA: 0
  m_AllowDynamicResolution: 0
  m_ForceIntoRT: 0
  m_OcclusionCulling: 0
  m_StereoConvergence: 10
  m_StereoSeparation: 0.022
--- !u!4 &519420032
Transform:
  m_ObjectHideFlags: 0
  m_CorrespondingSourceObject: {fileID: 0}
  m_PrefabInstance: {fileID: 0}
  m_PrefabAsset: {fileID: 0}
  m_GameObject: {fileID: 519420028}
  serializedVersion: 2
  m_LocalRotation: {x: 0, y: 0, z: 0, w: 1}
  m_LocalPosition: {x: 0, y: 0, z: -10}
  m_LocalScale: {x: 1, y: 1, z: 1}
  m_ConstrainProportionsScale: 0
  m_Children:
  - {fileID: 380271646}
  m_Father: {fileID: 0}
  m_LocalEulerAnglesHint: {x: 0, y: 0, z: 0}
--- !u!1 &551756297
GameObject:
  m_ObjectHideFlags: 0
  m_CorrespondingSourceObject: {fileID: 0}
  m_PrefabInstance: {fileID: 0}
  m_PrefabAsset: {fileID: 0}
  serializedVersion: 6
  m_Component:
  - component: {fileID: 551756299}
  - component: {fileID: 551756298}
  m_Layer: 0
  m_Name: wireframe_0
  m_TagString: Untagged
  m_Icon: {fileID: 0}
  m_NavMeshLayer: 0
  m_StaticEditorFlags: 0
  m_IsActive: 1
--- !u!212 &551756298
SpriteRenderer:
  m_ObjectHideFlags: 0
  m_CorrespondingSourceObject: {fileID: 0}
  m_PrefabInstance: {fileID: 0}
  m_PrefabAsset: {fileID: 0}
  m_GameObject: {fileID: 551756297}
  m_Enabled: 1
  m_CastShadows: 0
  m_ReceiveShadows: 0
  m_DynamicOccludee: 1
  m_StaticShadowCaster: 0
  m_MotionVectors: 1
  m_LightProbeUsage: 1
  m_ReflectionProbeUsage: 1
  m_RayTracingMode: 0
  m_RayTraceProcedural: 0
  m_RayTracingAccelStructBuildFlagsOverride: 0
  m_RayTracingAccelStructBuildFlags: 1
  m_SmallMeshCulling: 1
  m_RenderingLayerMask: 1
  m_RendererPriority: 0
  m_Materials:
  - {fileID: 2100000, guid: a97c105638bdf8b4a8650670310a4cd3, type: 2}
  m_StaticBatchInfo:
    firstSubMesh: 0
    subMeshCount: 0
  m_StaticBatchRoot: {fileID: 0}
  m_ProbeAnchor: {fileID: 0}
  m_LightProbeVolumeOverride: {fileID: 0}
  m_ScaleInLightmap: 1
  m_ReceiveGI: 1
  m_PreserveUVs: 0
  m_IgnoreNormalsForChartDetection: 0
  m_ImportantGI: 0
  m_StitchLightmapSeams: 1
  m_SelectedEditorRenderState: 0
  m_MinimumChartSize: 4
  m_AutoUVMaxDistance: 0.5
  m_AutoUVMaxAngle: 89
  m_LightmapParameters: {fileID: 0}
  m_SortingLayerID: 0
  m_SortingLayer: 0
  m_SortingOrder: 0
  m_Sprite: {fileID: -6000390684950196811, guid: 3acacecd112c27b439b7554985e3b555, type: 3}
  m_Color: {r: 1, g: 1, b: 1, a: 1}
  m_FlipX: 0
  m_FlipY: 0
  m_DrawMode: 0
  m_Size: {x: 19.2, y: 10.8}
  m_AdaptiveModeThreshold: 0.5
  m_SpriteTileMode: 0
  m_WasSpriteAssigned: 1
  m_MaskInteraction: 0
  m_SpriteSortPoint: 0
--- !u!4 &551756299
Transform:
  m_ObjectHideFlags: 0
  m_CorrespondingSourceObject: {fileID: 0}
  m_PrefabInstance: {fileID: 0}
  m_PrefabAsset: {fileID: 0}
  m_GameObject: {fileID: 551756297}
  serializedVersion: 2
  m_LocalRotation: {x: 0, y: 0, z: 0, w: 1}
  m_LocalPosition: {x: 0, y: 0, z: 10}
  m_LocalScale: {x: 1.6561174, y: 1.6561174, z: 1.6561174}
  m_ConstrainProportionsScale: 0
  m_Children: []
  m_Father: {fileID: 0}
  m_LocalEulerAnglesHint: {x: 0, y: 0, z: 0}
--- !u!1 &619394800
GameObject:
  m_ObjectHideFlags: 0
  m_CorrespondingSourceObject: {fileID: 0}
  m_PrefabInstance: {fileID: 0}
  m_PrefabAsset: {fileID: 0}
  serializedVersion: 6
  m_Component:
  - component: {fileID: 619394802}
  - component: {fileID: 619394801}
  m_Layer: 0
  m_Name: Global Light 2D
  m_TagString: Untagged
  m_Icon: {fileID: 0}
  m_NavMeshLayer: 0
  m_StaticEditorFlags: 0
  m_IsActive: 1
--- !u!114 &619394801
MonoBehaviour:
  m_ObjectHideFlags: 0
  m_CorrespondingSourceObject: {fileID: 0}
  m_PrefabInstance: {fileID: 0}
  m_PrefabAsset: {fileID: 0}
  m_GameObject: {fileID: 619394800}
  m_Enabled: 1
  m_EditorHideFlags: 0
  m_Script: {fileID: 11500000, guid: 073797afb82c5a1438f328866b10b3f0, type: 3}
  m_Name: 
  m_EditorClassIdentifier: 
  m_ComponentVersion: 2
  m_LightType: 4
  m_BlendStyleIndex: 0
  m_FalloffIntensity: 0.5
  m_Color: {r: 1, g: 1, b: 1, a: 1}
  m_Intensity: 1
  m_LightVolumeIntensity: 1
  m_LightVolumeEnabled: 0
  m_ApplyToSortingLayers: 00000000
  m_LightCookieSprite: {fileID: 0}
  m_DeprecatedPointLightCookieSprite: {fileID: 0}
  m_LightOrder: 0
  m_AlphaBlendOnOverlap: 0
  m_OverlapOperation: 0
  m_NormalMapDistance: 3
  m_NormalMapQuality: 2
  m_UseNormalMap: 0
  m_ShadowsEnabled: 0
  m_ShadowIntensity: 0.75
  m_ShadowSoftness: 0
  m_ShadowSoftnessFalloffIntensity: 0.5
  m_ShadowVolumeIntensityEnabled: 0
  m_ShadowVolumeIntensity: 0.75
  m_LocalBounds:
    m_Center: {x: 0, y: -0.00000011920929, z: 0}
    m_Extent: {x: 0.9985302, y: 0.99853027, z: 0}
  m_PointLightInnerAngle: 360
  m_PointLightOuterAngle: 360
  m_PointLightInnerRadius: 0
  m_PointLightOuterRadius: 1
  m_ShapeLightParametricSides: 5
  m_ShapeLightParametricAngleOffset: 0
  m_ShapeLightParametricRadius: 1
  m_ShapeLightFalloffSize: 0.5
  m_ShapeLightFalloffOffset: {x: 0, y: 0}
  m_ShapePath:
  - {x: -0.5, y: -0.5, z: 0}
  - {x: 0.5, y: -0.5, z: 0}
  - {x: 0.5, y: 0.5, z: 0}
  - {x: -0.5, y: 0.5, z: 0}
--- !u!4 &619394802
Transform:
  m_ObjectHideFlags: 0
  m_CorrespondingSourceObject: {fileID: 0}
  m_PrefabInstance: {fileID: 0}
  m_PrefabAsset: {fileID: 0}
  m_GameObject: {fileID: 619394800}
  serializedVersion: 2
  m_LocalRotation: {x: 0, y: 0, z: 0, w: 1}
  m_LocalPosition: {x: 0, y: 0, z: 0}
  m_LocalScale: {x: 1, y: 1, z: 1}
  m_ConstrainProportionsScale: 0
  m_Children: []
  m_Father: {fileID: 0}
  m_LocalEulerAnglesHint: {x: 0, y: 0, z: 0}
--- !u!1 &690348276
GameObject:
  m_ObjectHideFlags: 0
  m_CorrespondingSourceObject: {fileID: 0}
  m_PrefabInstance: {fileID: 0}
  m_PrefabAsset: {fileID: 0}
  serializedVersion: 6
  m_Component:
  - component: {fileID: 690348277}
  - component: {fileID: 690348279}
  - component: {fileID: 690348278}
  m_Layer: 5
  m_Name: Text (TMP)
  m_TagString: Untagged
  m_Icon: {fileID: 0}
  m_NavMeshLayer: 0
  m_StaticEditorFlags: 0
  m_IsActive: 1
--- !u!224 &690348277
RectTransform:
  m_ObjectHideFlags: 0
  m_CorrespondingSourceObject: {fileID: 0}
  m_PrefabInstance: {fileID: 0}
  m_PrefabAsset: {fileID: 0}
  m_GameObject: {fileID: 690348276}
  m_LocalRotation: {x: 0, y: 0, z: 0, w: 1}
  m_LocalPosition: {x: 0, y: 0, z: 0}
  m_LocalScale: {x: 1, y: 1, z: 1}
  m_ConstrainProportionsScale: 0
  m_Children: []
  m_Father: {fileID: 182522647}
  m_LocalEulerAnglesHint: {x: 0, y: 0, z: 0}
  m_AnchorMin: {x: 0.5, y: 0.5}
  m_AnchorMax: {x: 0.5, y: 0.5}
  m_AnchoredPosition: {x: 16.8, y: 62.8}
  m_SizeDelta: {x: 200, y: 50}
  m_Pivot: {x: 0.5, y: 0.5}
--- !u!114 &690348278
MonoBehaviour:
  m_ObjectHideFlags: 0
  m_CorrespondingSourceObject: {fileID: 0}
  m_PrefabInstance: {fileID: 0}
  m_PrefabAsset: {fileID: 0}
  m_GameObject: {fileID: 690348276}
  m_Enabled: 1
  m_EditorHideFlags: 0
  m_Script: {fileID: 11500000, guid: f4688fdb7df04437aeb418b961361dc5, type: 3}
  m_Name: 
  m_EditorClassIdentifier: 
  m_Material: {fileID: 0}
  m_Color: {r: 1, g: 1, b: 1, a: 1}
  m_RaycastTarget: 1
  m_RaycastPadding: {x: 0, y: 0, z: 0, w: 0}
  m_Maskable: 1
  m_OnCullStateChanged:
    m_PersistentCalls:
      m_Calls: []
  m_text: Press the clock to redraw your hand
  m_isRightToLeft: 0
  m_fontAsset: {fileID: 11400000, guid: 8f586378b4e144a9851e7b34d9b748ee, type: 2}
  m_sharedMaterial: {fileID: 2180264, guid: 8f586378b4e144a9851e7b34d9b748ee, type: 2}
  m_fontSharedMaterials: []
  m_fontMaterial: {fileID: 0}
  m_fontMaterials: []
  m_fontColor32:
    serializedVersion: 2
    rgba: 4278190080
  m_fontColor: {r: 0, g: 0, b: 0, a: 1}
  m_enableVertexGradient: 0
  m_colorMode: 3
  m_fontColorGradient:
    topLeft: {r: 1, g: 1, b: 1, a: 1}
    topRight: {r: 1, g: 1, b: 1, a: 1}
    bottomLeft: {r: 1, g: 1, b: 1, a: 1}
    bottomRight: {r: 1, g: 1, b: 1, a: 1}
  m_fontColorGradientPreset: {fileID: 0}
  m_spriteAsset: {fileID: 0}
  m_tintAllSprites: 0
  m_StyleSheet: {fileID: 0}
  m_TextStyleHashCode: -1183493901
  m_overrideHtmlColors: 0
  m_faceColor:
    serializedVersion: 2
    rgba: 4294967295
  m_fontSize: 30
  m_fontSizeBase: 30
  m_fontWeight: 400
  m_enableAutoSizing: 0
  m_fontSizeMin: 18
  m_fontSizeMax: 72
  m_fontStyle: 0
  m_HorizontalAlignment: 1
  m_VerticalAlignment: 256
  m_textAlignment: 65535
  m_characterSpacing: 0
  m_wordSpacing: 0
  m_lineSpacing: 0
  m_lineSpacingMax: 0
  m_paragraphSpacing: 0
  m_charWidthMaxAdj: 0
  m_TextWrappingMode: 1
  m_wordWrappingRatios: 0.4
  m_overflowMode: 0
  m_linkedTextComponent: {fileID: 0}
  parentLinkedComponent: {fileID: 0}
  m_enableKerning: 0
  m_ActiveFontFeatures: 6e72656b
  m_enableExtraPadding: 0
  checkPaddingRequired: 0
  m_isRichText: 1
  m_EmojiFallbackSupport: 1
  m_parseCtrlCharacters: 1
  m_isOrthographic: 1
  m_isCullingEnabled: 0
  m_horizontalMapping: 0
  m_verticalMapping: 0
  m_uvLineOffset: 0
  m_geometrySortingOrder: 0
  m_IsTextObjectScaleStatic: 0
  m_VertexBufferAutoSizeReduction: 0
  m_useMaxVisibleDescender: 1
  m_pageToDisplay: 1
  m_margin: {x: 14.58197, y: 11.122642, z: 42.60647, w: -97.430374}
  m_isUsingLegacyAnimationComponent: 0
  m_isVolumetricText: 0
  m_hasFontAssetChanged: 0
  m_baseMaterial: {fileID: 0}
  m_maskOffset: {x: 0, y: 0, z: 0, w: 0}
--- !u!222 &690348279
CanvasRenderer:
  m_ObjectHideFlags: 0
  m_CorrespondingSourceObject: {fileID: 0}
  m_PrefabInstance: {fileID: 0}
  m_PrefabAsset: {fileID: 0}
  m_GameObject: {fileID: 690348276}
  m_CullTransparentMesh: 1
--- !u!1 &818569259
GameObject:
  m_ObjectHideFlags: 0
  m_CorrespondingSourceObject: {fileID: 0}
  m_PrefabInstance: {fileID: 0}
  m_PrefabAsset: {fileID: 0}
  serializedVersion: 6
  m_Component:
  - component: {fileID: 818569260}
  - component: {fileID: 818569262}
  - component: {fileID: 818569261}
  - component: {fileID: 818569263}
  m_Layer: 0
  m_Name: DiscardPile
  m_TagString: Untagged
  m_Icon: {fileID: 0}
  m_NavMeshLayer: 0
  m_StaticEditorFlags: 0
  m_IsActive: 1
--- !u!4 &818569260
Transform:
  m_ObjectHideFlags: 0
  m_CorrespondingSourceObject: {fileID: 0}
  m_PrefabInstance: {fileID: 0}
  m_PrefabAsset: {fileID: 0}
  m_GameObject: {fileID: 818569259}
  serializedVersion: 2
  m_LocalRotation: {x: 0, y: 0, z: 0, w: 1}
  m_LocalPosition: {x: 12.06, y: -7.31, z: -0.5341687}
  m_LocalScale: {x: 1, y: 1, z: 1}
  m_ConstrainProportionsScale: 0
  m_Children:
  - {fileID: 899184950}
  m_Father: {fileID: 0}
  m_LocalEulerAnglesHint: {x: 0, y: 0, z: 0}
--- !u!114 &818569261
MonoBehaviour:
  m_ObjectHideFlags: 0
  m_CorrespondingSourceObject: {fileID: 0}
  m_PrefabInstance: {fileID: 0}
  m_PrefabAsset: {fileID: 0}
  m_GameObject: {fileID: 818569259}
  m_Enabled: 1
  m_EditorHideFlags: 0
  m_Script: {fileID: 11500000, guid: d2fe5546f775c47d2820aa5e8a715f53, type: 3}
  m_Name: 
  m_EditorClassIdentifier: 
  _data:
    _json: '{"nest":{"source":"Macro","macro":0,"embed":null}}'
    _objectReferences:
    - {fileID: 11400000, guid: b1fb99d7941d60d44ac7b1eb5ae0742a, type: 2}
--- !u!114 &818569262
MonoBehaviour:
  m_ObjectHideFlags: 0
  m_CorrespondingSourceObject: {fileID: 0}
  m_PrefabInstance: {fileID: 0}
  m_PrefabAsset: {fileID: 0}
  m_GameObject: {fileID: 818569259}
  m_Enabled: 1
  m_EditorHideFlags: 0
  m_Script: {fileID: 11500000, guid: e741851cba3ad425c91ecf922cc6b379, type: 3}
  m_Name: 
  m_EditorClassIdentifier: 
  _data:
    _json: '{"declarations":{"Kind":"Object","collection":{"$content":[],"$version":"A"},"$version":"A"}}'
    _objectReferences: []
--- !u!114 &818569263
MonoBehaviour:
  m_ObjectHideFlags: 0
  m_CorrespondingSourceObject: {fileID: 0}
  m_PrefabInstance: {fileID: 0}
  m_PrefabAsset: {fileID: 0}
  m_GameObject: {fileID: 818569259}
  m_Enabled: 1
  m_EditorHideFlags: 0
  m_Script: {fileID: 11500000, guid: d2fe5546f775c47d2820aa5e8a715f53, type: 3}
  m_Name: 
  m_EditorClassIdentifier: 
  _data:
    _json: '{"nest":{"source":"Macro","macro":0,"embed":null}}'
    _objectReferences:
    - {fileID: 11400000, guid: 165778010cca4454b9de8ba9f0d8a57a, type: 2}
--- !u!1 &883251450
GameObject:
  m_ObjectHideFlags: 0
  m_CorrespondingSourceObject: {fileID: 0}
  m_PrefabInstance: {fileID: 0}
  m_PrefabAsset: {fileID: 0}
  serializedVersion: 6
  m_Component:
  - component: {fileID: 883251451}
  - component: {fileID: 883251455}
  - component: {fileID: 883251454}
  - component: {fileID: 883251453}
  - component: {fileID: 883251452}
  m_Layer: 5
  m_Name: Text (TMP)
  m_TagString: Untagged
  m_Icon: {fileID: 0}
  m_NavMeshLayer: 0
  m_StaticEditorFlags: 0
  m_IsActive: 1
--- !u!224 &883251451
RectTransform:
  m_ObjectHideFlags: 0
  m_CorrespondingSourceObject: {fileID: 0}
  m_PrefabInstance: {fileID: 0}
  m_PrefabAsset: {fileID: 0}
  m_GameObject: {fileID: 883251450}
  m_LocalRotation: {x: 0, y: 0, z: 0, w: 1}
  m_LocalPosition: {x: 0, y: 0, z: 0}
  m_LocalScale: {x: 1, y: 1, z: 1}
  m_ConstrainProportionsScale: 0
  m_Children: []
  m_Father: {fileID: 1426227148}
  m_LocalEulerAnglesHint: {x: 0, y: 0, z: 0}
  m_AnchorMin: {x: 0.5, y: 0.5}
  m_AnchorMax: {x: 0.5, y: 0.5}
  m_AnchoredPosition: {x: -608, y: -430}
  m_SizeDelta: {x: 200, y: 50}
  m_Pivot: {x: 0.5, y: 0.5}
--- !u!114 &883251452
MonoBehaviour:
  m_ObjectHideFlags: 0
  m_CorrespondingSourceObject: {fileID: 0}
  m_PrefabInstance: {fileID: 0}
  m_PrefabAsset: {fileID: 0}
  m_GameObject: {fileID: 883251450}
  m_Enabled: 1
  m_EditorHideFlags: 0
  m_Script: {fileID: 11500000, guid: d2fe5546f775c47d2820aa5e8a715f53, type: 3}
  m_Name: 
  m_EditorClassIdentifier: 
  _data:
    _json: '{"nest":{"source":"Macro","macro":0,"embed":null}}'
    _objectReferences:
    - {fileID: 11400000, guid: 5f29b0e0bc68a5e48949ea3e855fe0d5, type: 2}
--- !u!114 &883251453
MonoBehaviour:
  m_ObjectHideFlags: 0
  m_CorrespondingSourceObject: {fileID: 0}
  m_PrefabInstance: {fileID: 0}
  m_PrefabAsset: {fileID: 0}
  m_GameObject: {fileID: 883251450}
  m_Enabled: 1
  m_EditorHideFlags: 0
  m_Script: {fileID: 11500000, guid: e741851cba3ad425c91ecf922cc6b379, type: 3}
  m_Name: 
  m_EditorClassIdentifier: 
  _data:
    _json: '{"declarations":{"Kind":"Object","collection":{"$content":[],"$version":"A"},"$version":"A"}}'
    _objectReferences: []
--- !u!114 &883251454
MonoBehaviour:
  m_ObjectHideFlags: 0
  m_CorrespondingSourceObject: {fileID: 0}
  m_PrefabInstance: {fileID: 0}
  m_PrefabAsset: {fileID: 0}
  m_GameObject: {fileID: 883251450}
  m_Enabled: 1
  m_EditorHideFlags: 0
  m_Script: {fileID: 11500000, guid: f4688fdb7df04437aeb418b961361dc5, type: 3}
  m_Name: 
  m_EditorClassIdentifier: 
  m_Material: {fileID: 0}
  m_Color: {r: 1, g: 1, b: 1, a: 1}
  m_RaycastTarget: 1
  m_RaycastPadding: {x: 0, y: 0, z: 0, w: 0}
  m_Maskable: 1
  m_OnCullStateChanged:
    m_PersistentCalls:
      m_Calls: []
  m_text: 2/2
  m_isRightToLeft: 0
  m_fontAsset: {fileID: 11400000, guid: 8f586378b4e144a9851e7b34d9b748ee, type: 2}
  m_sharedMaterial: {fileID: 2180264, guid: 8f586378b4e144a9851e7b34d9b748ee, type: 2}
  m_fontSharedMaterials: []
  m_fontMaterial: {fileID: 0}
  m_fontMaterials: []
  m_fontColor32:
    serializedVersion: 2
    rgba: 4294967295
  m_fontColor: {r: 1, g: 1, b: 1, a: 1}
  m_enableVertexGradient: 0
  m_colorMode: 3
  m_fontColorGradient:
    topLeft: {r: 1, g: 1, b: 1, a: 1}
    topRight: {r: 1, g: 1, b: 1, a: 1}
    bottomLeft: {r: 1, g: 1, b: 1, a: 1}
    bottomRight: {r: 1, g: 1, b: 1, a: 1}
  m_fontColorGradientPreset: {fileID: 0}
  m_spriteAsset: {fileID: 0}
  m_tintAllSprites: 0
  m_StyleSheet: {fileID: 0}
  m_TextStyleHashCode: -1183493901
  m_overrideHtmlColors: 0
  m_faceColor:
    serializedVersion: 2
    rgba: 4294967295
  m_fontSize: 36
  m_fontSizeBase: 36
  m_fontWeight: 400
  m_enableAutoSizing: 0
  m_fontSizeMin: 18
  m_fontSizeMax: 72
  m_fontStyle: 0
  m_HorizontalAlignment: 1
  m_VerticalAlignment: 256
  m_textAlignment: 65535
  m_characterSpacing: 0
  m_wordSpacing: 0
  m_lineSpacing: 0
  m_lineSpacingMax: 0
  m_paragraphSpacing: 0
  m_charWidthMaxAdj: 0
  m_TextWrappingMode: 1
  m_wordWrappingRatios: 0.4
  m_overflowMode: 0
  m_linkedTextComponent: {fileID: 0}
  parentLinkedComponent: {fileID: 0}
  m_enableKerning: 0
  m_ActiveFontFeatures: 6e72656b
  m_enableExtraPadding: 0
  checkPaddingRequired: 0
  m_isRichText: 1
  m_EmojiFallbackSupport: 1
  m_parseCtrlCharacters: 1
  m_isOrthographic: 1
  m_isCullingEnabled: 0
  m_horizontalMapping: 0
  m_verticalMapping: 0
  m_uvLineOffset: 0
  m_geometrySortingOrder: 0
  m_IsTextObjectScaleStatic: 0
  m_VertexBufferAutoSizeReduction: 0
  m_useMaxVisibleDescender: 1
  m_pageToDisplay: 1
  m_margin: {x: 0, y: 0, z: 0, w: 0}
  m_isUsingLegacyAnimationComponent: 0
  m_isVolumetricText: 0
  m_hasFontAssetChanged: 0
  m_baseMaterial: {fileID: 0}
  m_maskOffset: {x: 0, y: 0, z: 0, w: 0}
--- !u!222 &883251455
CanvasRenderer:
  m_ObjectHideFlags: 0
  m_CorrespondingSourceObject: {fileID: 0}
  m_PrefabInstance: {fileID: 0}
  m_PrefabAsset: {fileID: 0}
  m_GameObject: {fileID: 883251450}
  m_CullTransparentMesh: 1
--- !u!1 &899184949
GameObject:
  m_ObjectHideFlags: 0
  m_CorrespondingSourceObject: {fileID: 0}
  m_PrefabInstance: {fileID: 0}
  m_PrefabAsset: {fileID: 0}
  serializedVersion: 6
  m_Component:
  - component: {fileID: 899184950}
  m_Layer: 0
  m_Name: Cards
  m_TagString: Untagged
  m_Icon: {fileID: 0}
  m_NavMeshLayer: 0
  m_StaticEditorFlags: 0
  m_IsActive: 1
--- !u!4 &899184950
Transform:
  m_ObjectHideFlags: 0
  m_CorrespondingSourceObject: {fileID: 0}
  m_PrefabInstance: {fileID: 0}
  m_PrefabAsset: {fileID: 0}
  m_GameObject: {fileID: 899184949}
  serializedVersion: 2
  m_LocalRotation: {x: 0, y: 0, z: 0, w: 1}
  m_LocalPosition: {x: 0, y: 0, z: 0}
  m_LocalScale: {x: 1, y: 1, z: 1}
  m_ConstrainProportionsScale: 0
  m_Children: []
  m_Father: {fileID: 818569260}
  m_LocalEulerAnglesHint: {x: 0, y: 0, z: 0}
--- !u!1 &953875652
GameObject:
  m_ObjectHideFlags: 0
  m_CorrespondingSourceObject: {fileID: 0}
  m_PrefabInstance: {fileID: 0}
  m_PrefabAsset: {fileID: 0}
  serializedVersion: 6
  m_Component:
  - component: {fileID: 953875653}
  - component: {fileID: 953875655}
  - component: {fileID: 953875654}
  - component: {fileID: 953875656}
  m_Layer: 0
  m_Name: ExampleCard
  m_TagString: Untagged
  m_Icon: {fileID: 0}
  m_NavMeshLayer: 0
  m_StaticEditorFlags: 0
  m_IsActive: 0
--- !u!4 &953875653
Transform:
  m_ObjectHideFlags: 0
  m_CorrespondingSourceObject: {fileID: 0}
  m_PrefabInstance: {fileID: 0}
  m_PrefabAsset: {fileID: 0}
  m_GameObject: {fileID: 953875652}
  serializedVersion: 2
  m_LocalRotation: {x: -0, y: -0, z: -0, w: 1}
  m_LocalPosition: {x: -95.847626, y: -81.48198, z: 0}
  m_LocalScale: {x: 0.7605634, y: 0.7605634, z: 0.7605634}
  m_ConstrainProportionsScale: 0
  m_Children:
  - {fileID: 969755968}
  - {fileID: 1426227148}
  m_Father: {fileID: 1549482787}
  m_LocalEulerAnglesHint: {x: 0, y: 0, z: 0}
--- !u!114 &953875654
MonoBehaviour:
  m_ObjectHideFlags: 0
  m_CorrespondingSourceObject: {fileID: 0}
  m_PrefabInstance: {fileID: 0}
  m_PrefabAsset: {fileID: 0}
  m_GameObject: {fileID: 953875652}
  m_Enabled: 1
  m_EditorHideFlags: 0
  m_Script: {fileID: 11500000, guid: d2fe5546f775c47d2820aa5e8a715f53, type: 3}
  m_Name: 
  m_EditorClassIdentifier: 
  _data:
    _json: '{"nest":{"source":"Macro","macro":null,"embed":null}}'
    _objectReferences: []
--- !u!114 &953875655
MonoBehaviour:
  m_ObjectHideFlags: 0
  m_CorrespondingSourceObject: {fileID: 0}
  m_PrefabInstance: {fileID: 0}
  m_PrefabAsset: {fileID: 0}
  m_GameObject: {fileID: 953875652}
  m_Enabled: 1
  m_EditorHideFlags: 0
  m_Script: {fileID: 11500000, guid: e741851cba3ad425c91ecf922cc6b379, type: 3}
  m_Name: 
  m_EditorClassIdentifier: 
  _data:
    _json: '{"declarations":{"Kind":"Object","collection":{"$content":[{"name":"PowerupType","value":{"$content":"Dash","$type":"Powerups"},"typeHandle":{"Identification":"Powerups,
      Assembly-CSharp, Version=0.0.0.0, Culture=neutral, PublicKeyToken=null","$version":"A"},"$version":"A"},{"name":"DashMinRange","value":{"$content":2,"$type":"System.Int32"},"typeHandle":{"Identification":"System.Int32,
      mscorlib, Version=4.0.0.0, Culture=neutral, PublicKeyToken=b77a5c561934e089","$version":"A"},"$version":"A"},{"name":"DashMaxRange","value":{"$content":3,"$type":"System.Int32"},"typeHandle":{"Identification":"System.Int32,
      mscorlib, Version=4.0.0.0, Culture=neutral, PublicKeyToken=b77a5c561934e089","$version":"A"},"$version":"A"}],"$version":"A"},"$version":"A"}}'
    _objectReferences: []
--- !u!61 &953875656
BoxCollider2D:
  m_ObjectHideFlags: 0
  m_CorrespondingSourceObject: {fileID: 0}
  m_PrefabInstance: {fileID: 0}
  m_PrefabAsset: {fileID: 0}
  m_GameObject: {fileID: 953875652}
  m_Enabled: 1
  serializedVersion: 3
  m_Density: 1
  m_Material: {fileID: 0}
  m_IncludeLayers:
    serializedVersion: 2
    m_Bits: 0
  m_ExcludeLayers:
    serializedVersion: 2
    m_Bits: 0
  m_LayerOverridePriority: 0
  m_ForceSendLayers:
    serializedVersion: 2
    m_Bits: 4294967295
  m_ForceReceiveLayers:
    serializedVersion: 2
    m_Bits: 4294967295
  m_ContactCaptureLayers:
    serializedVersion: 2
    m_Bits: 4294967295
  m_CallbackLayers:
    serializedVersion: 2
    m_Bits: 4294967295
  m_IsTrigger: 0
  m_UsedByEffector: 0
  m_CompositeOperation: 0
  m_CompositeOrder: 0
  m_Offset: {x: -6.32851, y: -2.40902}
  m_SpriteTilingProperty:
    border: {x: 0, y: 0, z: 0, w: 0}
    pivot: {x: 0, y: 0}
    oldSize: {x: 0, y: 0}
    newSize: {x: 0, y: 0}
    adaptiveTilingThreshold: 0
    drawMode: 0
    adaptiveTiling: 0
  m_AutoTiling: 0
  m_Size: {x: 1.9669714, y: 2.8857546}
  m_EdgeRadius: 0
--- !u!1001 &966275511
PrefabInstance:
  m_ObjectHideFlags: 0
  serializedVersion: 2
  m_Modification:
    serializedVersion: 3
    m_TransformParent: {fileID: 380271646}
    m_Modifications:
    - target: {fileID: 784306146084957358, guid: dd3fcbd8e9c9753418717fc5cf8333e0, type: 3}
      propertyPath: m_AnchorMax.x
      value: 0
      objectReference: {fileID: 0}
    - target: {fileID: 784306146084957358, guid: dd3fcbd8e9c9753418717fc5cf8333e0, type: 3}
      propertyPath: m_AnchorMax.y
      value: 0
      objectReference: {fileID: 0}
    - target: {fileID: 2275297773169260780, guid: dd3fcbd8e9c9753418717fc5cf8333e0, type: 3}
      propertyPath: m_Name
      value: PlayerHealth
      objectReference: {fileID: 0}
    - target: {fileID: 4405225533099364257, guid: dd3fcbd8e9c9753418717fc5cf8333e0, type: 3}
      propertyPath: m_AnchorMax.x
      value: 0
      objectReference: {fileID: 0}
    - target: {fileID: 4405225533099364257, guid: dd3fcbd8e9c9753418717fc5cf8333e0, type: 3}
      propertyPath: m_AnchorMax.y
      value: 0
      objectReference: {fileID: 0}
    - target: {fileID: 4405225533099364257, guid: dd3fcbd8e9c9753418717fc5cf8333e0, type: 3}
      propertyPath: m_AnchorMin.x
      value: 0
      objectReference: {fileID: 0}
    - target: {fileID: 6895367337117005374, guid: dd3fcbd8e9c9753418717fc5cf8333e0, type: 3}
      propertyPath: m_Pivot.x
      value: -0.25
      objectReference: {fileID: 0}
    - target: {fileID: 6895367337117005374, guid: dd3fcbd8e9c9753418717fc5cf8333e0, type: 3}
      propertyPath: m_Pivot.y
      value: 1
      objectReference: {fileID: 0}
    - target: {fileID: 6895367337117005374, guid: dd3fcbd8e9c9753418717fc5cf8333e0, type: 3}
      propertyPath: m_AnchorMax.x
      value: 0
      objectReference: {fileID: 0}
    - target: {fileID: 6895367337117005374, guid: dd3fcbd8e9c9753418717fc5cf8333e0, type: 3}
      propertyPath: m_AnchorMax.y
      value: 1
      objectReference: {fileID: 0}
    - target: {fileID: 6895367337117005374, guid: dd3fcbd8e9c9753418717fc5cf8333e0, type: 3}
      propertyPath: m_AnchorMin.x
      value: 0
      objectReference: {fileID: 0}
    - target: {fileID: 6895367337117005374, guid: dd3fcbd8e9c9753418717fc5cf8333e0, type: 3}
      propertyPath: m_AnchorMin.y
      value: 1
      objectReference: {fileID: 0}
    - target: {fileID: 6895367337117005374, guid: dd3fcbd8e9c9753418717fc5cf8333e0, type: 3}
      propertyPath: m_SizeDelta.x
      value: 160
      objectReference: {fileID: 0}
    - target: {fileID: 6895367337117005374, guid: dd3fcbd8e9c9753418717fc5cf8333e0, type: 3}
      propertyPath: m_SizeDelta.y
      value: 20
      objectReference: {fileID: 0}
    - target: {fileID: 6895367337117005374, guid: dd3fcbd8e9c9753418717fc5cf8333e0, type: 3}
      propertyPath: m_LocalPosition.x
      value: 0
      objectReference: {fileID: 0}
    - target: {fileID: 6895367337117005374, guid: dd3fcbd8e9c9753418717fc5cf8333e0, type: 3}
      propertyPath: m_LocalPosition.y
      value: 0
      objectReference: {fileID: 0}
    - target: {fileID: 6895367337117005374, guid: dd3fcbd8e9c9753418717fc5cf8333e0, type: 3}
      propertyPath: m_LocalPosition.z
      value: 0
      objectReference: {fileID: 0}
    - target: {fileID: 6895367337117005374, guid: dd3fcbd8e9c9753418717fc5cf8333e0, type: 3}
      propertyPath: m_LocalRotation.w
      value: 1
      objectReference: {fileID: 0}
    - target: {fileID: 6895367337117005374, guid: dd3fcbd8e9c9753418717fc5cf8333e0, type: 3}
      propertyPath: m_LocalRotation.x
      value: 0
      objectReference: {fileID: 0}
    - target: {fileID: 6895367337117005374, guid: dd3fcbd8e9c9753418717fc5cf8333e0, type: 3}
      propertyPath: m_LocalRotation.y
      value: 0
      objectReference: {fileID: 0}
    - target: {fileID: 6895367337117005374, guid: dd3fcbd8e9c9753418717fc5cf8333e0, type: 3}
      propertyPath: m_LocalRotation.z
      value: 0
      objectReference: {fileID: 0}
    - target: {fileID: 6895367337117005374, guid: dd3fcbd8e9c9753418717fc5cf8333e0, type: 3}
      propertyPath: m_AnchoredPosition.x
      value: 0
      objectReference: {fileID: 0}
    - target: {fileID: 6895367337117005374, guid: dd3fcbd8e9c9753418717fc5cf8333e0, type: 3}
      propertyPath: m_AnchoredPosition.y
      value: -15
      objectReference: {fileID: 0}
    - target: {fileID: 6895367337117005374, guid: dd3fcbd8e9c9753418717fc5cf8333e0, type: 3}
      propertyPath: m_LocalEulerAnglesHint.x
      value: 0
      objectReference: {fileID: 0}
    - target: {fileID: 6895367337117005374, guid: dd3fcbd8e9c9753418717fc5cf8333e0, type: 3}
      propertyPath: m_LocalEulerAnglesHint.y
      value: 0
      objectReference: {fileID: 0}
    - target: {fileID: 6895367337117005374, guid: dd3fcbd8e9c9753418717fc5cf8333e0, type: 3}
      propertyPath: m_LocalEulerAnglesHint.z
      value: 0
      objectReference: {fileID: 0}
    - target: {fileID: 8668978803773545415, guid: dd3fcbd8e9c9753418717fc5cf8333e0, type: 3}
      propertyPath: m_Enabled
      value: 1
      objectReference: {fileID: 0}
    m_RemovedComponents:
    - {fileID: 8668978803773545415, guid: dd3fcbd8e9c9753418717fc5cf8333e0, type: 3}
    m_RemovedGameObjects: []
    m_AddedGameObjects: []
    m_AddedComponents:
    - targetCorrespondingSourceObject: {fileID: 4785154556253405220, guid: dd3fcbd8e9c9753418717fc5cf8333e0, type: 3}
      insertIndex: -1
      addedObject: {fileID: 1132461632}
  m_SourcePrefab: {fileID: 100100000, guid: dd3fcbd8e9c9753418717fc5cf8333e0, type: 3}
--- !u!224 &966275512 stripped
RectTransform:
  m_CorrespondingSourceObject: {fileID: 6895367337117005374, guid: dd3fcbd8e9c9753418717fc5cf8333e0, type: 3}
  m_PrefabInstance: {fileID: 966275511}
  m_PrefabAsset: {fileID: 0}
--- !u!1 &969755967
GameObject:
  m_ObjectHideFlags: 0
  m_CorrespondingSourceObject: {fileID: 0}
  m_PrefabInstance: {fileID: 0}
  m_PrefabAsset: {fileID: 0}
  serializedVersion: 6
  m_Component:
  - component: {fileID: 969755968}
  - component: {fileID: 969755970}
  - component: {fileID: 969755969}
  m_Layer: 0
  m_Name: DashCardSpriteSheet_0
  m_TagString: Untagged
  m_Icon: {fileID: 0}
  m_NavMeshLayer: 0
  m_StaticEditorFlags: 0
  m_IsActive: 1
--- !u!4 &969755968
Transform:
  m_ObjectHideFlags: 0
  m_CorrespondingSourceObject: {fileID: 0}
  m_PrefabInstance: {fileID: 0}
  m_PrefabAsset: {fileID: 0}
  m_GameObject: {fileID: 969755967}
  serializedVersion: 2
  m_LocalRotation: {x: -0, y: -0, z: -0, w: 1}
  m_LocalPosition: {x: -6.34, y: -2.42, z: 0}
  m_LocalScale: {x: 0.2627, y: 0.2627, z: 0.2627}
  m_ConstrainProportionsScale: 0
  m_Children: []
  m_Father: {fileID: 953875653}
  m_LocalEulerAnglesHint: {x: 0, y: 0, z: 0}
--- !u!95 &969755969
Animator:
  serializedVersion: 7
  m_ObjectHideFlags: 0
  m_CorrespondingSourceObject: {fileID: 0}
  m_PrefabInstance: {fileID: 0}
  m_PrefabAsset: {fileID: 0}
  m_GameObject: {fileID: 969755967}
  m_Enabled: 1
  m_Avatar: {fileID: 0}
  m_Controller: {fileID: 9100000, guid: 6e019f0b56ad1804fb089ac2b283d41c, type: 2}
  m_CullingMode: 0
  m_UpdateMode: 0
  m_ApplyRootMotion: 0
  m_LinearVelocityBlending: 0
  m_StabilizeFeet: 0
  m_AnimatePhysics: 0
  m_WarningMessage: 
  m_HasTransformHierarchy: 1
  m_AllowConstantClipSamplingOptimization: 1
  m_KeepAnimatorStateOnDisable: 0
  m_WriteDefaultValuesOnDisable: 0
--- !u!212 &969755970
SpriteRenderer:
  m_ObjectHideFlags: 0
  m_CorrespondingSourceObject: {fileID: 0}
  m_PrefabInstance: {fileID: 0}
  m_PrefabAsset: {fileID: 0}
  m_GameObject: {fileID: 969755967}
  m_Enabled: 1
  m_CastShadows: 0
  m_ReceiveShadows: 0
  m_DynamicOccludee: 1
  m_StaticShadowCaster: 0
  m_MotionVectors: 1
  m_LightProbeUsage: 1
  m_ReflectionProbeUsage: 1
  m_RayTracingMode: 0
  m_RayTraceProcedural: 0
  m_RayTracingAccelStructBuildFlagsOverride: 0
  m_RayTracingAccelStructBuildFlags: 1
  m_SmallMeshCulling: 1
  m_RenderingLayerMask: 1
  m_RendererPriority: 0
  m_Materials:
  - {fileID: 2100000, guid: a97c105638bdf8b4a8650670310a4cd3, type: 2}
  m_StaticBatchInfo:
    firstSubMesh: 0
    subMeshCount: 0
  m_StaticBatchRoot: {fileID: 0}
  m_ProbeAnchor: {fileID: 0}
  m_LightProbeVolumeOverride: {fileID: 0}
  m_ScaleInLightmap: 1
  m_ReceiveGI: 1
  m_PreserveUVs: 0
  m_IgnoreNormalsForChartDetection: 0
  m_ImportantGI: 0
  m_StitchLightmapSeams: 1
  m_SelectedEditorRenderState: 0
  m_MinimumChartSize: 4
  m_AutoUVMaxDistance: 0.5
  m_AutoUVMaxAngle: 89
  m_LightmapParameters: {fileID: 0}
  m_SortingLayerID: 0
  m_SortingLayer: 0
  m_SortingOrder: 0
  m_Sprite: {fileID: 4870740884920355489, guid: 9f8982c61947a94469636a7140966a46, type: 3}
  m_Color: {r: 1, g: 1, b: 1, a: 1}
  m_FlipX: 0
  m_FlipY: 0
  m_DrawMode: 0
  m_Size: {x: 6.67, y: 10}
  m_AdaptiveModeThreshold: 0.5
  m_SpriteTileMode: 0
  m_WasSpriteAssigned: 1
  m_MaskInteraction: 0
  m_SpriteSortPoint: 0
--- !u!4 &1008029271 stripped
Transform:
  m_CorrespondingSourceObject: {fileID: 6665273419589620142, guid: 95384323f9c22aa48932d02ea34f67b8, type: 3}
  m_PrefabInstance: {fileID: 93663657161132061}
  m_PrefabAsset: {fileID: 0}
--- !u!1 &1031671337
GameObject:
  m_ObjectHideFlags: 0
  m_CorrespondingSourceObject: {fileID: 0}
  m_PrefabInstance: {fileID: 0}
  m_PrefabAsset: {fileID: 0}
  serializedVersion: 6
  m_Component:
  - component: {fileID: 1031671338}
  - component: {fileID: 1031671340}
  - component: {fileID: 1031671339}
  - component: {fileID: 1031671341}
  - component: {fileID: 1031671342}
  m_Layer: 0
  m_Name: Hand
  m_TagString: Untagged
  m_Icon: {fileID: 0}
  m_NavMeshLayer: 0
  m_StaticEditorFlags: 0
  m_IsActive: 1
--- !u!4 &1031671338
Transform:
  m_ObjectHideFlags: 0
  m_CorrespondingSourceObject: {fileID: 0}
  m_PrefabInstance: {fileID: 0}
  m_PrefabAsset: {fileID: 0}
  m_GameObject: {fileID: 1031671337}
  serializedVersion: 2
  m_LocalRotation: {x: 0, y: 0, z: 0, w: 1}
  m_LocalPosition: {x: 0.06, y: -7.3, z: -0.039421365}
  m_LocalScale: {x: 1, y: 1, z: 1}
  m_ConstrainProportionsScale: 0
  m_Children:
  - {fileID: 126252355}
  m_Father: {fileID: 0}
  m_LocalEulerAnglesHint: {x: 0, y: 0, z: 0}
--- !u!114 &1031671339
MonoBehaviour:
  m_ObjectHideFlags: 0
  m_CorrespondingSourceObject: {fileID: 0}
  m_PrefabInstance: {fileID: 0}
  m_PrefabAsset: {fileID: 0}
  m_GameObject: {fileID: 1031671337}
  m_Enabled: 1
  m_EditorHideFlags: 0
  m_Script: {fileID: 11500000, guid: d2fe5546f775c47d2820aa5e8a715f53, type: 3}
  m_Name: 
  m_EditorClassIdentifier: 
  _data:
    _json: '{"nest":{"source":"Macro","macro":0,"embed":null}}'
    _objectReferences:
    - {fileID: 11400000, guid: 678769020f42caf4497de995ce5b3db7, type: 2}
--- !u!114 &1031671340
MonoBehaviour:
  m_ObjectHideFlags: 0
  m_CorrespondingSourceObject: {fileID: 0}
  m_PrefabInstance: {fileID: 0}
  m_PrefabAsset: {fileID: 0}
  m_GameObject: {fileID: 1031671337}
  m_Enabled: 1
  m_EditorHideFlags: 0
  m_Script: {fileID: 11500000, guid: e741851cba3ad425c91ecf922cc6b379, type: 3}
  m_Name: 
  m_EditorClassIdentifier: 
  _data:
    _json: '{"declarations":{"Kind":"Object","collection":{"$content":[],"$version":"A"},"$version":"A"}}'
    _objectReferences: []
--- !u!114 &1031671341
MonoBehaviour:
  m_ObjectHideFlags: 0
  m_CorrespondingSourceObject: {fileID: 0}
  m_PrefabInstance: {fileID: 0}
  m_PrefabAsset: {fileID: 0}
  m_GameObject: {fileID: 1031671337}
  m_Enabled: 1
  m_EditorHideFlags: 0
  m_Script: {fileID: 11500000, guid: d2fe5546f775c47d2820aa5e8a715f53, type: 3}
  m_Name: 
  m_EditorClassIdentifier: 
  _data:
    _json: '{"nest":{"source":"Macro","macro":0,"embed":null}}'
    _objectReferences:
    - {fileID: 11400000, guid: 6e33c8752d426154d8d513b7012d3134, type: 2}
--- !u!114 &1031671342
MonoBehaviour:
  m_ObjectHideFlags: 0
  m_CorrespondingSourceObject: {fileID: 0}
  m_PrefabInstance: {fileID: 0}
  m_PrefabAsset: {fileID: 0}
  m_GameObject: {fileID: 1031671337}
  m_Enabled: 1
  m_EditorHideFlags: 0
  m_Script: {fileID: 11500000, guid: d2fe5546f775c47d2820aa5e8a715f53, type: 3}
  m_Name: 
  m_EditorClassIdentifier: 
  _data:
    _json: '{"nest":{"source":"Macro","macro":0,"embed":null}}'
    _objectReferences:
    - {fileID: 11400000, guid: 923697d417e4f49498429fdf7f33698a, type: 2}
--- !u!1001 &1091950519
PrefabInstance:
  m_ObjectHideFlags: 0
  serializedVersion: 2
  m_Modification:
    serializedVersion: 3
    m_TransformParent: {fileID: 126252355}
    m_Modifications:
    - target: {fileID: 3353528027334149819, guid: c9d24d75827e23e47a49c270101b7cd7, type: 3}
      propertyPath: m_Name
      value: HideUnderDeskCard
      objectReference: {fileID: 0}
    - target: {fileID: 6752495121582979993, guid: c9d24d75827e23e47a49c270101b7cd7, type: 3}
      propertyPath: m_LocalPosition.x
      value: 0.000000040978
      objectReference: {fileID: 0}
    - target: {fileID: 6752495121582979993, guid: c9d24d75827e23e47a49c270101b7cd7, type: 3}
      propertyPath: m_LocalPosition.y
      value: 0
      objectReference: {fileID: 0}
    - target: {fileID: 6752495121582979993, guid: c9d24d75827e23e47a49c270101b7cd7, type: 3}
      propertyPath: m_LocalPosition.z
      value: 0.4242
      objectReference: {fileID: 0}
    - target: {fileID: 6752495121582979993, guid: c9d24d75827e23e47a49c270101b7cd7, type: 3}
      propertyPath: m_LocalRotation.w
      value: 1
      objectReference: {fileID: 0}
    - target: {fileID: 6752495121582979993, guid: c9d24d75827e23e47a49c270101b7cd7, type: 3}
      propertyPath: m_LocalRotation.x
      value: 0
      objectReference: {fileID: 0}
    - target: {fileID: 6752495121582979993, guid: c9d24d75827e23e47a49c270101b7cd7, type: 3}
      propertyPath: m_LocalRotation.y
      value: 0
      objectReference: {fileID: 0}
    - target: {fileID: 6752495121582979993, guid: c9d24d75827e23e47a49c270101b7cd7, type: 3}
      propertyPath: m_LocalRotation.z
      value: 0
      objectReference: {fileID: 0}
    - target: {fileID: 6752495121582979993, guid: c9d24d75827e23e47a49c270101b7cd7, type: 3}
      propertyPath: m_LocalEulerAnglesHint.x
      value: 0
      objectReference: {fileID: 0}
    - target: {fileID: 6752495121582979993, guid: c9d24d75827e23e47a49c270101b7cd7, type: 3}
      propertyPath: m_LocalEulerAnglesHint.y
      value: 0
      objectReference: {fileID: 0}
    - target: {fileID: 6752495121582979993, guid: c9d24d75827e23e47a49c270101b7cd7, type: 3}
      propertyPath: m_LocalEulerAnglesHint.z
      value: 0
      objectReference: {fileID: 0}
    m_RemovedComponents: []
    m_RemovedGameObjects: []
    m_AddedGameObjects: []
    m_AddedComponents: []
  m_SourcePrefab: {fileID: 100100000, guid: c9d24d75827e23e47a49c270101b7cd7, type: 3}
--- !u!4 &1091950520 stripped
Transform:
  m_CorrespondingSourceObject: {fileID: 6752495121582979993, guid: c9d24d75827e23e47a49c270101b7cd7, type: 3}
  m_PrefabInstance: {fileID: 1091950519}
  m_PrefabAsset: {fileID: 0}
--- !u!1 &1112866444
GameObject:
  m_ObjectHideFlags: 0
  m_CorrespondingSourceObject: {fileID: 0}
  m_PrefabInstance: {fileID: 0}
  m_PrefabAsset: {fileID: 0}
  serializedVersion: 6
  m_Component:
  - component: {fileID: 1112866447}
  - component: {fileID: 1112866446}
  - component: {fileID: 1112866445}
  m_Layer: 0
  m_Name: Background
  m_TagString: Untagged
  m_Icon: {fileID: 0}
  m_NavMeshLayer: 0
  m_StaticEditorFlags: 0
  m_IsActive: 1
--- !u!95 &1112866445
Animator:
  serializedVersion: 7
  m_ObjectHideFlags: 0
  m_CorrespondingSourceObject: {fileID: 0}
  m_PrefabInstance: {fileID: 0}
  m_PrefabAsset: {fileID: 0}
  m_GameObject: {fileID: 1112866444}
  m_Enabled: 1
  m_Avatar: {fileID: 0}
  m_Controller: {fileID: 9100000, guid: 1a28dc7e622052847a1426ed629af4ae, type: 2}
  m_CullingMode: 0
  m_UpdateMode: 0
  m_ApplyRootMotion: 0
  m_LinearVelocityBlending: 0
  m_StabilizeFeet: 0
  m_AnimatePhysics: 0
  m_WarningMessage: 
  m_HasTransformHierarchy: 1
  m_AllowConstantClipSamplingOptimization: 1
  m_KeepAnimatorStateOnDisable: 0
  m_WriteDefaultValuesOnDisable: 0
--- !u!212 &1112866446
SpriteRenderer:
  m_ObjectHideFlags: 0
  m_CorrespondingSourceObject: {fileID: 0}
  m_PrefabInstance: {fileID: 0}
  m_PrefabAsset: {fileID: 0}
  m_GameObject: {fileID: 1112866444}
  m_Enabled: 0
  m_CastShadows: 0
  m_ReceiveShadows: 0
  m_DynamicOccludee: 1
  m_StaticShadowCaster: 0
  m_MotionVectors: 1
  m_LightProbeUsage: 1
  m_ReflectionProbeUsage: 1
  m_RayTracingMode: 0
  m_RayTraceProcedural: 0
  m_RayTracingAccelStructBuildFlagsOverride: 0
  m_RayTracingAccelStructBuildFlags: 1
  m_SmallMeshCulling: 1
  m_RenderingLayerMask: 1
  m_RendererPriority: 0
  m_Materials:
  - {fileID: 2100000, guid: a97c105638bdf8b4a8650670310a4cd3, type: 2}
  m_StaticBatchInfo:
    firstSubMesh: 0
    subMeshCount: 0
  m_StaticBatchRoot: {fileID: 0}
  m_ProbeAnchor: {fileID: 0}
  m_LightProbeVolumeOverride: {fileID: 0}
  m_ScaleInLightmap: 1
  m_ReceiveGI: 1
  m_PreserveUVs: 0
  m_IgnoreNormalsForChartDetection: 0
  m_ImportantGI: 0
  m_StitchLightmapSeams: 1
  m_SelectedEditorRenderState: 0
  m_MinimumChartSize: 4
  m_AutoUVMaxDistance: 0.5
  m_AutoUVMaxAngle: 89
  m_LightmapParameters: {fileID: 0}
  m_SortingLayerID: 0
  m_SortingLayer: 0
  m_SortingOrder: 0
  m_Sprite: {fileID: 1808570677, guid: ca61228e9b66be94dacafdd2037e88c4, type: 3}
  m_Color: {r: 1, g: 1, b: 1, a: 1}
  m_FlipX: 0
  m_FlipY: 0
  m_DrawMode: 0
  m_Size: {x: 11, y: 10}
  m_AdaptiveModeThreshold: 0.5
  m_SpriteTileMode: 0
  m_WasSpriteAssigned: 1
  m_MaskInteraction: 0
  m_SpriteSortPoint: 0
--- !u!4 &1112866447
Transform:
  m_ObjectHideFlags: 0
  m_CorrespondingSourceObject: {fileID: 0}
  m_PrefabInstance: {fileID: 0}
  m_PrefabAsset: {fileID: 0}
  m_GameObject: {fileID: 1112866444}
  serializedVersion: 2
  m_LocalRotation: {x: 0, y: 0, z: 0, w: 1}
  m_LocalPosition: {x: 0.14747, y: 1.25, z: 0}
  m_LocalScale: {x: 1.3176879, y: 1.3176879, z: 1.3176879}
  m_ConstrainProportionsScale: 0
  m_Children:
  - {fileID: 1540660351}
  m_Father: {fileID: 0}
  m_LocalEulerAnglesHint: {x: 0, y: 0, z: 0}
--- !u!1 &1132461627 stripped
GameObject:
  m_CorrespondingSourceObject: {fileID: 4785154556253405220, guid: dd3fcbd8e9c9753418717fc5cf8333e0, type: 3}
  m_PrefabInstance: {fileID: 966275511}
  m_PrefabAsset: {fileID: 0}
--- !u!222 &1132461632
CanvasRenderer:
  m_ObjectHideFlags: 0
  m_CorrespondingSourceObject: {fileID: 0}
  m_PrefabInstance: {fileID: 0}
  m_PrefabAsset: {fileID: 0}
  m_GameObject: {fileID: 1132461627}
  m_CullTransparentMesh: 1
--- !u!1001 &1291069707
PrefabInstance:
  m_ObjectHideFlags: 0
  serializedVersion: 2
  m_Modification:
    serializedVersion: 3
    m_TransformParent: {fileID: 384628410}
    m_Modifications:
    - target: {fileID: 572576073498266423, guid: 95384323f9c22aa48932d02ea34f67b8, type: 3}
      propertyPath: m_Name
      value: DashCard (3)
      objectReference: {fileID: 0}
    - target: {fileID: 6665273419589620142, guid: 95384323f9c22aa48932d02ea34f67b8, type: 3}
      propertyPath: m_LocalPosition.x
      value: 13.42
      objectReference: {fileID: 0}
    - target: {fileID: 6665273419589620142, guid: 95384323f9c22aa48932d02ea34f67b8, type: 3}
      propertyPath: m_LocalPosition.y
      value: 0.009999752
      objectReference: {fileID: 0}
    - target: {fileID: 6665273419589620142, guid: 95384323f9c22aa48932d02ea34f67b8, type: 3}
      propertyPath: m_LocalPosition.z
      value: 0
      objectReference: {fileID: 0}
    - target: {fileID: 6665273419589620142, guid: 95384323f9c22aa48932d02ea34f67b8, type: 3}
      propertyPath: m_LocalRotation.w
      value: 1
      objectReference: {fileID: 0}
    - target: {fileID: 6665273419589620142, guid: 95384323f9c22aa48932d02ea34f67b8, type: 3}
      propertyPath: m_LocalRotation.x
      value: -0
      objectReference: {fileID: 0}
    - target: {fileID: 6665273419589620142, guid: 95384323f9c22aa48932d02ea34f67b8, type: 3}
      propertyPath: m_LocalRotation.y
      value: -0
      objectReference: {fileID: 0}
    - target: {fileID: 6665273419589620142, guid: 95384323f9c22aa48932d02ea34f67b8, type: 3}
      propertyPath: m_LocalRotation.z
      value: -0
      objectReference: {fileID: 0}
    - target: {fileID: 6665273419589620142, guid: 95384323f9c22aa48932d02ea34f67b8, type: 3}
      propertyPath: m_LocalEulerAnglesHint.x
      value: 0
      objectReference: {fileID: 0}
    - target: {fileID: 6665273419589620142, guid: 95384323f9c22aa48932d02ea34f67b8, type: 3}
      propertyPath: m_LocalEulerAnglesHint.y
      value: 0
      objectReference: {fileID: 0}
    - target: {fileID: 6665273419589620142, guid: 95384323f9c22aa48932d02ea34f67b8, type: 3}
      propertyPath: m_LocalEulerAnglesHint.z
      value: 0
      objectReference: {fileID: 0}
    m_RemovedComponents: []
    m_RemovedGameObjects: []
    m_AddedGameObjects: []
    m_AddedComponents: []
  m_SourcePrefab: {fileID: 100100000, guid: 95384323f9c22aa48932d02ea34f67b8, type: 3}
--- !u!4 &1291069708 stripped
Transform:
  m_CorrespondingSourceObject: {fileID: 6665273419589620142, guid: 95384323f9c22aa48932d02ea34f67b8, type: 3}
  m_PrefabInstance: {fileID: 1291069707}
  m_PrefabAsset: {fileID: 0}
--- !u!1001 &1307137461
PrefabInstance:
  m_ObjectHideFlags: 0
  serializedVersion: 2
  m_Modification:
    serializedVersion: 3
    m_TransformParent: {fileID: 384628410}
    m_Modifications:
    - target: {fileID: 572576073498266423, guid: 95384323f9c22aa48932d02ea34f67b8, type: 3}
      propertyPath: m_Name
      value: DashCard (2)
      objectReference: {fileID: 0}
    - target: {fileID: 572576073498266423, guid: 95384323f9c22aa48932d02ea34f67b8, type: 3}
      propertyPath: m_IsActive
      value: 0
      objectReference: {fileID: 0}
    - target: {fileID: 6665273419589620142, guid: 95384323f9c22aa48932d02ea34f67b8, type: 3}
      propertyPath: m_LocalPosition.x
      value: 13.42
      objectReference: {fileID: 0}
    - target: {fileID: 6665273419589620142, guid: 95384323f9c22aa48932d02ea34f67b8, type: 3}
      propertyPath: m_LocalPosition.y
      value: 0.009999752
      objectReference: {fileID: 0}
    - target: {fileID: 6665273419589620142, guid: 95384323f9c22aa48932d02ea34f67b8, type: 3}
      propertyPath: m_LocalPosition.z
      value: 0.91894734
      objectReference: {fileID: 0}
    - target: {fileID: 6665273419589620142, guid: 95384323f9c22aa48932d02ea34f67b8, type: 3}
      propertyPath: m_LocalRotation.w
      value: 1
      objectReference: {fileID: 0}
    - target: {fileID: 6665273419589620142, guid: 95384323f9c22aa48932d02ea34f67b8, type: 3}
      propertyPath: m_LocalRotation.x
      value: -0
      objectReference: {fileID: 0}
    - target: {fileID: 6665273419589620142, guid: 95384323f9c22aa48932d02ea34f67b8, type: 3}
      propertyPath: m_LocalRotation.y
      value: -0
      objectReference: {fileID: 0}
    - target: {fileID: 6665273419589620142, guid: 95384323f9c22aa48932d02ea34f67b8, type: 3}
      propertyPath: m_LocalRotation.z
      value: -0
      objectReference: {fileID: 0}
    - target: {fileID: 6665273419589620142, guid: 95384323f9c22aa48932d02ea34f67b8, type: 3}
      propertyPath: m_LocalEulerAnglesHint.x
      value: 0
      objectReference: {fileID: 0}
    - target: {fileID: 6665273419589620142, guid: 95384323f9c22aa48932d02ea34f67b8, type: 3}
      propertyPath: m_LocalEulerAnglesHint.y
      value: 0
      objectReference: {fileID: 0}
    - target: {fileID: 6665273419589620142, guid: 95384323f9c22aa48932d02ea34f67b8, type: 3}
      propertyPath: m_LocalEulerAnglesHint.z
      value: 0
      objectReference: {fileID: 0}
    m_RemovedComponents: []
    m_RemovedGameObjects: []
    m_AddedGameObjects: []
    m_AddedComponents: []
  m_SourcePrefab: {fileID: 100100000, guid: 95384323f9c22aa48932d02ea34f67b8, type: 3}
--- !u!4 &1307137462 stripped
Transform:
  m_CorrespondingSourceObject: {fileID: 6665273419589620142, guid: 95384323f9c22aa48932d02ea34f67b8, type: 3}
  m_PrefabInstance: {fileID: 1307137461}
  m_PrefabAsset: {fileID: 0}
--- !u!1 &1426227147
GameObject:
  m_ObjectHideFlags: 0
  m_CorrespondingSourceObject: {fileID: 0}
  m_PrefabInstance: {fileID: 0}
  m_PrefabAsset: {fileID: 0}
  serializedVersion: 6
  m_Component:
  - component: {fileID: 1426227148}
  - component: {fileID: 1426227151}
  - component: {fileID: 1426227150}
  - component: {fileID: 1426227149}
  m_Layer: 5
  m_Name: Canvas
  m_TagString: Untagged
  m_Icon: {fileID: 0}
  m_NavMeshLayer: 0
  m_StaticEditorFlags: 0
  m_IsActive: 1
--- !u!224 &1426227148
RectTransform:
  m_ObjectHideFlags: 0
  m_CorrespondingSourceObject: {fileID: 0}
  m_PrefabInstance: {fileID: 0}
  m_PrefabAsset: {fileID: 0}
  m_GameObject: {fileID: 1426227147}
  m_LocalRotation: {x: -0, y: -0, z: -0, w: 1}
  m_LocalPosition: {x: 0, y: 0, z: 0}
  m_LocalScale: {x: 1, y: 1, z: 1}
  m_ConstrainProportionsScale: 0
  m_Children:
  - {fileID: 883251451}
  m_Father: {fileID: 953875653}
  m_LocalEulerAnglesHint: {x: 0, y: 0, z: 0}
  m_AnchorMin: {x: 0, y: 0}
  m_AnchorMax: {x: 0, y: 0}
  m_AnchoredPosition: {x: 554.52, y: 358.5}
  m_SizeDelta: {x: 1100, y: 710}
  m_Pivot: {x: 0.5, y: 0.5}
--- !u!114 &1426227149
MonoBehaviour:
  m_ObjectHideFlags: 0
  m_CorrespondingSourceObject: {fileID: 0}
  m_PrefabInstance: {fileID: 0}
  m_PrefabAsset: {fileID: 0}
  m_GameObject: {fileID: 1426227147}
  m_Enabled: 1
  m_EditorHideFlags: 0
  m_Script: {fileID: 11500000, guid: dc42784cf147c0c48a680349fa168899, type: 3}
  m_Name: 
  m_EditorClassIdentifier: 
  m_IgnoreReversedGraphics: 1
  m_BlockingObjects: 0
  m_BlockingMask:
    serializedVersion: 2
    m_Bits: 4294967295
--- !u!114 &1426227150
MonoBehaviour:
  m_ObjectHideFlags: 0
  m_CorrespondingSourceObject: {fileID: 0}
  m_PrefabInstance: {fileID: 0}
  m_PrefabAsset: {fileID: 0}
  m_GameObject: {fileID: 1426227147}
  m_Enabled: 1
  m_EditorHideFlags: 0
  m_Script: {fileID: 11500000, guid: 0cd44c1031e13a943bb63640046fad76, type: 3}
  m_Name: 
  m_EditorClassIdentifier: 
  m_UiScaleMode: 0
  m_ReferencePixelsPerUnit: 100
  m_ScaleFactor: 1
  m_ReferenceResolution: {x: 800, y: 600}
  m_ScreenMatchMode: 0
  m_MatchWidthOrHeight: 0
  m_PhysicalUnit: 3
  m_FallbackScreenDPI: 96
  m_DefaultSpriteDPI: 96
  m_DynamicPixelsPerUnit: 1
  m_PresetInfoIsWorld: 0
--- !u!223 &1426227151
Canvas:
  m_ObjectHideFlags: 0
  m_CorrespondingSourceObject: {fileID: 0}
  m_PrefabInstance: {fileID: 0}
  m_PrefabAsset: {fileID: 0}
  m_GameObject: {fileID: 1426227147}
  m_Enabled: 1
  serializedVersion: 3
  m_RenderMode: 0
  m_Camera: {fileID: 0}
  m_PlaneDistance: 100
  m_PixelPerfect: 0
  m_ReceivesEvents: 1
  m_OverrideSorting: 0
  m_OverridePixelPerfect: 0
  m_SortingBucketNormalizedSize: 0
  m_VertexColorAlwaysGammaSpace: 0
  m_AdditionalShaderChannelsFlag: 25
  m_UpdateRectTransformForStandalone: 0
  m_SortingLayerID: 0
  m_SortingOrder: 0
  m_TargetDisplay: 0
--- !u!1001 &1432718682
PrefabInstance:
  m_ObjectHideFlags: 0
  serializedVersion: 2
  m_Modification:
    serializedVersion: 3
    m_TransformParent: {fileID: 0}
    m_Modifications:
    - target: {fileID: 2155453254291382259, guid: 2eef025584f89594a9a872d1d701c7ef, type: 3}
      propertyPath: m_Enabled
      value: 1
      objectReference: {fileID: 0}
    - target: {fileID: 2299506656577259277, guid: 2eef025584f89594a9a872d1d701c7ef, type: 3}
      propertyPath: m_LocalPosition.x
      value: 0
      objectReference: {fileID: 0}
    - target: {fileID: 2299506656577259277, guid: 2eef025584f89594a9a872d1d701c7ef, type: 3}
      propertyPath: m_LocalPosition.y
      value: 0
      objectReference: {fileID: 0}
    - target: {fileID: 2299506656577259277, guid: 2eef025584f89594a9a872d1d701c7ef, type: 3}
      propertyPath: m_LocalPosition.z
      value: 0
      objectReference: {fileID: 0}
    - target: {fileID: 2299506656577259277, guid: 2eef025584f89594a9a872d1d701c7ef, type: 3}
      propertyPath: m_LocalRotation.w
      value: 1
      objectReference: {fileID: 0}
    - target: {fileID: 2299506656577259277, guid: 2eef025584f89594a9a872d1d701c7ef, type: 3}
      propertyPath: m_LocalRotation.x
      value: 0
      objectReference: {fileID: 0}
    - target: {fileID: 2299506656577259277, guid: 2eef025584f89594a9a872d1d701c7ef, type: 3}
      propertyPath: m_LocalRotation.y
      value: 0
      objectReference: {fileID: 0}
    - target: {fileID: 2299506656577259277, guid: 2eef025584f89594a9a872d1d701c7ef, type: 3}
      propertyPath: m_LocalRotation.z
      value: 0
      objectReference: {fileID: 0}
    - target: {fileID: 2299506656577259277, guid: 2eef025584f89594a9a872d1d701c7ef, type: 3}
      propertyPath: m_LocalEulerAnglesHint.x
      value: 0
      objectReference: {fileID: 0}
    - target: {fileID: 2299506656577259277, guid: 2eef025584f89594a9a872d1d701c7ef, type: 3}
      propertyPath: m_LocalEulerAnglesHint.y
      value: 0
      objectReference: {fileID: 0}
    - target: {fileID: 2299506656577259277, guid: 2eef025584f89594a9a872d1d701c7ef, type: 3}
      propertyPath: m_LocalEulerAnglesHint.z
      value: 0
      objectReference: {fileID: 0}
    - target: {fileID: 2951607198698908796, guid: 2eef025584f89594a9a872d1d701c7ef, type: 3}
      propertyPath: m_Name
      value: Bullet Spawner
      objectReference: {fileID: 0}
    - target: {fileID: 2951607198698908796, guid: 2eef025584f89594a9a872d1d701c7ef, type: 3}
      propertyPath: m_IsActive
      value: 1
      objectReference: {fileID: 0}
    m_RemovedComponents: []
    m_RemovedGameObjects: []
    m_AddedGameObjects: []
    m_AddedComponents: []
  m_SourcePrefab: {fileID: 100100000, guid: 2eef025584f89594a9a872d1d701c7ef, type: 3}
--- !u!1 &1447217483
GameObject:
  m_ObjectHideFlags: 0
  m_CorrespondingSourceObject: {fileID: 0}
  m_PrefabInstance: {fileID: 0}
  m_PrefabAsset: {fileID: 0}
  serializedVersion: 6
  m_Component:
  - component: {fileID: 1447217486}
  - component: {fileID: 1447217485}
  - component: {fileID: 1447217484}
  m_Layer: 0
  m_Name: PickupSpawner
  m_TagString: Untagged
  m_Icon: {fileID: 0}
  m_NavMeshLayer: 0
  m_StaticEditorFlags: 0
  m_IsActive: 1
--- !u!114 &1447217484
MonoBehaviour:
  m_ObjectHideFlags: 0
  m_CorrespondingSourceObject: {fileID: 0}
  m_PrefabInstance: {fileID: 0}
  m_PrefabAsset: {fileID: 0}
  m_GameObject: {fileID: 1447217483}
  m_Enabled: 1
  m_EditorHideFlags: 0
  m_Script: {fileID: 11500000, guid: d2fe5546f775c47d2820aa5e8a715f53, type: 3}
  m_Name: 
  m_EditorClassIdentifier: 
  _data:
    _json: '{"nest":{"source":"Macro","macro":0,"embed":null}}'
    _objectReferences:
    - {fileID: 11400000, guid: faa8290277dcfa64bb0df01d1ef4ca2d, type: 2}
--- !u!114 &1447217485
MonoBehaviour:
  m_ObjectHideFlags: 0
  m_CorrespondingSourceObject: {fileID: 0}
  m_PrefabInstance: {fileID: 0}
  m_PrefabAsset: {fileID: 0}
  m_GameObject: {fileID: 1447217483}
  m_Enabled: 1
  m_EditorHideFlags: 0
  m_Script: {fileID: 11500000, guid: e741851cba3ad425c91ecf922cc6b379, type: 3}
  m_Name: 
  m_EditorClassIdentifier: 
  _data:
    _json: '{"declarations":{"Kind":"Object","collection":{"$content":[],"$version":"A"},"$version":"A"}}'
    _objectReferences: []
--- !u!4 &1447217486
Transform:
  m_ObjectHideFlags: 0
  m_CorrespondingSourceObject: {fileID: 0}
  m_PrefabInstance: {fileID: 0}
  m_PrefabAsset: {fileID: 0}
  m_GameObject: {fileID: 1447217483}
  serializedVersion: 2
  m_LocalRotation: {x: 0, y: 0, z: 0, w: 1}
  m_LocalPosition: {x: 6.7758784, y: -6.0485964, z: -0.028281162}
  m_LocalScale: {x: 1, y: 1, z: 1}
  m_ConstrainProportionsScale: 0
  m_Children: []
  m_Father: {fileID: 0}
  m_LocalEulerAnglesHint: {x: 0, y: 0, z: 0}
--- !u!1 &1540660350
GameObject:
  m_ObjectHideFlags: 0
  m_CorrespondingSourceObject: {fileID: 0}
  m_PrefabInstance: {fileID: 0}
  m_PrefabAsset: {fileID: 0}
  serializedVersion: 6
  m_Component:
  - component: {fileID: 1540660351}
  - component: {fileID: 1540660352}
  m_Layer: 0
  m_Name: grid(Temporary)_0
  m_TagString: Untagged
  m_Icon: {fileID: 0}
  m_NavMeshLayer: 0
  m_StaticEditorFlags: 0
  m_IsActive: 1
--- !u!4 &1540660351
Transform:
  m_ObjectHideFlags: 0
  m_CorrespondingSourceObject: {fileID: 0}
  m_PrefabInstance: {fileID: 0}
  m_PrefabAsset: {fileID: 0}
  m_GameObject: {fileID: 1540660350}
  serializedVersion: 2
  m_LocalRotation: {x: -0, y: -0, z: -0, w: 1}
  m_LocalPosition: {x: 0, y: -1.26, z: 1}
  m_LocalScale: {x: 0.75890505, y: 0.75890505, z: 0.75890505}
  m_ConstrainProportionsScale: 0
  m_Children: []
  m_Father: {fileID: 1112866447}
  m_LocalEulerAnglesHint: {x: 0, y: 0, z: 0}
--- !u!212 &1540660352
SpriteRenderer:
  m_ObjectHideFlags: 0
  m_CorrespondingSourceObject: {fileID: 0}
  m_PrefabInstance: {fileID: 0}
  m_PrefabAsset: {fileID: 0}
  m_GameObject: {fileID: 1540660350}
  m_Enabled: 1
  m_CastShadows: 0
  m_ReceiveShadows: 0
  m_DynamicOccludee: 1
  m_StaticShadowCaster: 0
  m_MotionVectors: 1
  m_LightProbeUsage: 1
  m_ReflectionProbeUsage: 1
  m_RayTracingMode: 0
  m_RayTraceProcedural: 0
  m_RayTracingAccelStructBuildFlagsOverride: 0
  m_RayTracingAccelStructBuildFlags: 1
  m_SmallMeshCulling: 1
  m_RenderingLayerMask: 1
  m_RendererPriority: 0
  m_Materials:
  - {fileID: 2100000, guid: a97c105638bdf8b4a8650670310a4cd3, type: 2}
  m_StaticBatchInfo:
    firstSubMesh: 0
    subMeshCount: 0
  m_StaticBatchRoot: {fileID: 0}
  m_ProbeAnchor: {fileID: 0}
  m_LightProbeVolumeOverride: {fileID: 0}
  m_ScaleInLightmap: 1
  m_ReceiveGI: 1
  m_PreserveUVs: 0
  m_IgnoreNormalsForChartDetection: 0
  m_ImportantGI: 0
  m_StitchLightmapSeams: 1
  m_SelectedEditorRenderState: 0
  m_MinimumChartSize: 4
  m_AutoUVMaxDistance: 0.5
  m_AutoUVMaxAngle: 89
  m_LightmapParameters: {fileID: 0}
  m_SortingLayerID: 0
  m_SortingLayer: 0
  m_SortingOrder: 0
  m_Sprite: {fileID: 2896791610344198229, guid: 9e3f4de3361494e40bebd690b2c3b75b, type: 3}
  m_Color: {r: 1, g: 1, b: 1, a: 1}
  m_FlipX: 0
  m_FlipY: 0
  m_DrawMode: 0
  m_Size: {x: 9.51, y: 9.5}
  m_AdaptiveModeThreshold: 0.5
  m_SpriteTileMode: 0
  m_WasSpriteAssigned: 1
  m_MaskInteraction: 0
  m_SpriteSortPoint: 0
--- !u!1 &1549482786
GameObject:
  m_ObjectHideFlags: 0
  m_CorrespondingSourceObject: {fileID: 0}
  m_PrefabInstance: {fileID: 0}
  m_PrefabAsset: {fileID: 0}
  serializedVersion: 6
  m_Component:
  - component: {fileID: 1549482787}
  - component: {fileID: 1549482792}
  - component: {fileID: 1549482791}
  - component: {fileID: 1549482790}
  - component: {fileID: 1549482789}
  - component: {fileID: 1549482788}
  m_Layer: 0
  m_Name: PlayerHand(button) 1
  m_TagString: Untagged
  m_Icon: {fileID: 0}
  m_NavMeshLayer: 0
  m_StaticEditorFlags: 0
  m_IsActive: 0
--- !u!224 &1549482787
RectTransform:
  m_ObjectHideFlags: 0
  m_CorrespondingSourceObject: {fileID: 0}
  m_PrefabInstance: {fileID: 0}
  m_PrefabAsset: {fileID: 0}
  m_GameObject: {fileID: 1549482786}
  m_LocalRotation: {x: -0, y: -0, z: -0, w: 1}
  m_LocalPosition: {x: 0, y: 0, z: 0}
  m_LocalScale: {x: 1, y: 1, z: 1}
  m_ConstrainProportionsScale: 0
  m_Children:
  - {fileID: 953875653}
  m_Father: {fileID: 380271646}
  m_LocalEulerAnglesHint: {x: 0, y: 0, z: 0}
  m_AnchorMin: {x: 0.5, y: 0.5}
  m_AnchorMax: {x: 0.5, y: 0.5}
  m_AnchoredPosition: {x: -325.9, y: -191.17998}
  m_SizeDelta: {x: 42.8, y: 30}
  m_Pivot: {x: 0.5, y: 0.5}
--- !u!114 &1549482788
MonoBehaviour:
  m_ObjectHideFlags: 0
  m_CorrespondingSourceObject: {fileID: 0}
  m_PrefabInstance: {fileID: 0}
  m_PrefabAsset: {fileID: 0}
  m_GameObject: {fileID: 1549482786}
  m_Enabled: 1
  m_EditorHideFlags: 0
  m_Script: {fileID: 11500000, guid: d2fe5546f775c47d2820aa5e8a715f53, type: 3}
  m_Name: 
  m_EditorClassIdentifier: 
  _data:
    _json: '{"nest":{"source":"Macro","macro":0,"embed":null}}'
    _objectReferences:
    - {fileID: 11400000, guid: e7d518790b529d244a36a8301acaf864, type: 2}
--- !u!114 &1549482789
MonoBehaviour:
  m_ObjectHideFlags: 0
  m_CorrespondingSourceObject: {fileID: 0}
  m_PrefabInstance: {fileID: 0}
  m_PrefabAsset: {fileID: 0}
  m_GameObject: {fileID: 1549482786}
  m_Enabled: 1
  m_EditorHideFlags: 0
  m_Script: {fileID: 11500000, guid: e741851cba3ad425c91ecf922cc6b379, type: 3}
  m_Name: 
  m_EditorClassIdentifier: 
  _data:
    _json: '{"declarations":{"Kind":"Object","collection":{"$content":[{"name":"Card","value":{"$content":"ExampleCard","$type":"Card"},"typeHandle":{"Identification":"Card,
      Assembly-CSharp, Version=0.0.0.0, Culture=neutral, PublicKeyToken=null","$version":"A"},"$version":"A"}],"$version":"A"},"$version":"A"}}'
    _objectReferences: []
--- !u!114 &1549482790
MonoBehaviour:
  m_ObjectHideFlags: 0
  m_CorrespondingSourceObject: {fileID: 0}
  m_PrefabInstance: {fileID: 0}
  m_PrefabAsset: {fileID: 0}
  m_GameObject: {fileID: 1549482786}
  m_Enabled: 1
  m_EditorHideFlags: 0
  m_Script: {fileID: 11500000, guid: 4e29b1a8efbd4b44bb3f3716e73f07ff, type: 3}
  m_Name: 
  m_EditorClassIdentifier: 
  m_Navigation:
    m_Mode: 3
    m_WrapAround: 0
    m_SelectOnUp: {fileID: 0}
    m_SelectOnDown: {fileID: 0}
    m_SelectOnLeft: {fileID: 0}
    m_SelectOnRight: {fileID: 0}
  m_Transition: 1
  m_Colors:
    m_NormalColor: {r: 1, g: 1, b: 1, a: 1}
    m_HighlightedColor: {r: 0.9607843, g: 0.9607843, b: 0.9607843, a: 1}
    m_PressedColor: {r: 0.78431374, g: 0.78431374, b: 0.78431374, a: 1}
    m_SelectedColor: {r: 0.9607843, g: 0.9607843, b: 0.9607843, a: 1}
    m_DisabledColor: {r: 0.78431374, g: 0.78431374, b: 0.78431374, a: 0.5019608}
    m_ColorMultiplier: 1
    m_FadeDuration: 0.1
  m_SpriteState:
    m_HighlightedSprite: {fileID: 0}
    m_PressedSprite: {fileID: 0}
    m_SelectedSprite: {fileID: 0}
    m_DisabledSprite: {fileID: 0}
  m_AnimationTriggers:
    m_NormalTrigger: Normal
    m_HighlightedTrigger: Highlighted
    m_PressedTrigger: Pressed
    m_SelectedTrigger: Selected
    m_DisabledTrigger: Disabled
  m_Interactable: 1
  m_TargetGraphic: {fileID: 1549482791}
  m_OnClick:
    m_PersistentCalls:
      m_Calls: []
--- !u!114 &1549482791
MonoBehaviour:
  m_ObjectHideFlags: 0
  m_CorrespondingSourceObject: {fileID: 0}
  m_PrefabInstance: {fileID: 0}
  m_PrefabAsset: {fileID: 0}
  m_GameObject: {fileID: 1549482786}
  m_Enabled: 1
  m_EditorHideFlags: 0
  m_Script: {fileID: 11500000, guid: fe87c0e1cc204ed48ad3b37840f39efc, type: 3}
  m_Name: 
  m_EditorClassIdentifier: 
  m_Material: {fileID: 0}
  m_Color: {r: 1, g: 1, b: 1, a: 0}
  m_RaycastTarget: 1
  m_RaycastPadding: {x: 0, y: 0, z: 0, w: 0}
  m_Maskable: 1
  m_OnCullStateChanged:
    m_PersistentCalls:
      m_Calls: []
  m_Sprite: {fileID: 10905, guid: 0000000000000000f000000000000000, type: 0}
  m_Type: 1
  m_PreserveAspect: 0
  m_FillCenter: 1
  m_FillMethod: 4
  m_FillAmount: 1
  m_FillClockwise: 1
  m_FillOrigin: 0
  m_UseSpriteMesh: 0
  m_PixelsPerUnitMultiplier: 1
--- !u!222 &1549482792
CanvasRenderer:
  m_ObjectHideFlags: 0
  m_CorrespondingSourceObject: {fileID: 0}
  m_PrefabInstance: {fileID: 0}
  m_PrefabAsset: {fileID: 0}
  m_GameObject: {fileID: 1549482786}
  m_CullTransparentMesh: 1
--- !u!1001 &1641027019
PrefabInstance:
  m_ObjectHideFlags: 0
  serializedVersion: 2
  m_Modification:
    serializedVersion: 3
    m_TransformParent: {fileID: 126252355}
    m_Modifications:
    - target: {fileID: 572576073498266423, guid: a82a6ee00b05c4e49b7cff6d63cd49e7, type: 3}
      propertyPath: m_Name
      value: CoffeSipCard
      objectReference: {fileID: 0}
    - target: {fileID: 572576073498266423, guid: a82a6ee00b05c4e49b7cff6d63cd49e7, type: 3}
      propertyPath: m_IsActive
      value: 0
      objectReference: {fileID: 0}
    - target: {fileID: 6665273419589620142, guid: a82a6ee00b05c4e49b7cff6d63cd49e7, type: 3}
      propertyPath: m_LocalPosition.x
      value: 0.000000040978
      objectReference: {fileID: 0}
    - target: {fileID: 6665273419589620142, guid: a82a6ee00b05c4e49b7cff6d63cd49e7, type: 3}
      propertyPath: m_LocalPosition.y
      value: 0
      objectReference: {fileID: 0}
    - target: {fileID: 6665273419589620142, guid: a82a6ee00b05c4e49b7cff6d63cd49e7, type: 3}
      propertyPath: m_LocalPosition.z
      value: 0.4242
      objectReference: {fileID: 0}
    - target: {fileID: 6665273419589620142, guid: a82a6ee00b05c4e49b7cff6d63cd49e7, type: 3}
      propertyPath: m_LocalRotation.w
      value: 1
      objectReference: {fileID: 0}
    - target: {fileID: 6665273419589620142, guid: a82a6ee00b05c4e49b7cff6d63cd49e7, type: 3}
      propertyPath: m_LocalRotation.x
      value: 0
      objectReference: {fileID: 0}
    - target: {fileID: 6665273419589620142, guid: a82a6ee00b05c4e49b7cff6d63cd49e7, type: 3}
      propertyPath: m_LocalRotation.y
      value: 0
      objectReference: {fileID: 0}
    - target: {fileID: 6665273419589620142, guid: a82a6ee00b05c4e49b7cff6d63cd49e7, type: 3}
      propertyPath: m_LocalRotation.z
      value: 0
      objectReference: {fileID: 0}
    - target: {fileID: 6665273419589620142, guid: a82a6ee00b05c4e49b7cff6d63cd49e7, type: 3}
      propertyPath: m_LocalEulerAnglesHint.x
      value: 0
      objectReference: {fileID: 0}
    - target: {fileID: 6665273419589620142, guid: a82a6ee00b05c4e49b7cff6d63cd49e7, type: 3}
      propertyPath: m_LocalEulerAnglesHint.y
      value: 0
      objectReference: {fileID: 0}
    - target: {fileID: 6665273419589620142, guid: a82a6ee00b05c4e49b7cff6d63cd49e7, type: 3}
      propertyPath: m_LocalEulerAnglesHint.z
      value: 0
      objectReference: {fileID: 0}
    m_RemovedComponents: []
    m_RemovedGameObjects: []
    m_AddedGameObjects: []
    m_AddedComponents: []
  m_SourcePrefab: {fileID: 100100000, guid: a82a6ee00b05c4e49b7cff6d63cd49e7, type: 3}
--- !u!1 &1674833959
GameObject:
  m_ObjectHideFlags: 0
  m_CorrespondingSourceObject: {fileID: 0}
  m_PrefabInstance: {fileID: 0}
  m_PrefabAsset: {fileID: 0}
  serializedVersion: 6
  m_Component:
  - component: {fileID: 1674833961}
  - component: {fileID: 1674833960}
  - component: {fileID: 1674833963}
  - component: {fileID: 1674833962}
  m_Layer: 6
  m_Name: Grid
  m_TagString: Grid
  m_Icon: {fileID: 0}
  m_NavMeshLayer: 0
  m_StaticEditorFlags: 0
  m_IsActive: 1
--- !u!156049354 &1674833960
Grid:
  m_ObjectHideFlags: 0
  m_CorrespondingSourceObject: {fileID: 0}
  m_PrefabInstance: {fileID: 0}
  m_PrefabAsset: {fileID: 0}
  m_GameObject: {fileID: 1674833959}
  m_Enabled: 1
  m_CellSize: {x: 1, y: 1, z: 0}
  m_CellGap: {x: 0, y: 0, z: 0}
  m_CellLayout: 0
  m_CellSwizzle: 0
--- !u!4 &1674833961
Transform:
  m_ObjectHideFlags: 0
  m_CorrespondingSourceObject: {fileID: 0}
  m_PrefabInstance: {fileID: 0}
  m_PrefabAsset: {fileID: 0}
  m_GameObject: {fileID: 1674833959}
  serializedVersion: 2
  m_LocalRotation: {x: 0, y: 0, z: 0, w: 1}
  m_LocalPosition: {x: 0, y: 0, z: 0}
  m_LocalScale: {x: 2, y: 2, z: 1}
  m_ConstrainProportionsScale: 0
  m_Children:
  - {fileID: 1894471445}
  m_Father: {fileID: 0}
  m_LocalEulerAnglesHint: {x: 0, y: 0, z: 0}
--- !u!114 &1674833962
MonoBehaviour:
  m_ObjectHideFlags: 0
  m_CorrespondingSourceObject: {fileID: 0}
  m_PrefabInstance: {fileID: 0}
  m_PrefabAsset: {fileID: 0}
  m_GameObject: {fileID: 1674833959}
  m_Enabled: 1
  m_EditorHideFlags: 0
  m_Script: {fileID: 11500000, guid: d2fe5546f775c47d2820aa5e8a715f53, type: 3}
  m_Name: 
  m_EditorClassIdentifier: 
  _data:
    _json: '{"nest":{"source":"Macro","macro":0,"embed":null}}'
    _objectReferences:
    - {fileID: 11400000, guid: 4086d3cdf2fddf34c8e65f5be7aff579, type: 2}
--- !u!114 &1674833963
MonoBehaviour:
  m_ObjectHideFlags: 0
  m_CorrespondingSourceObject: {fileID: 0}
  m_PrefabInstance: {fileID: 0}
  m_PrefabAsset: {fileID: 0}
  m_GameObject: {fileID: 1674833959}
  m_Enabled: 1
  m_EditorHideFlags: 0
  m_Script: {fileID: 11500000, guid: e741851cba3ad425c91ecf922cc6b379, type: 3}
  m_Name: 
  m_EditorClassIdentifier: 
  _data:
    _json: '{"declarations":{"Kind":"Object","collection":{"$content":[{"name":"Tilemap","value":{"$content":0,"$type":"UnityEngine.Object"},"typeHandle":{"Identification":"UnityEngine.Tilemaps.Tilemap,
      UnityEngine.TilemapModule, Version=0.0.0.0, Culture=neutral, PublicKeyToken=null","$version":"A"},"$version":"A"}],"$version":"A"},"$version":"A"}}'
    _objectReferences:
    - {fileID: 1894471447}
--- !u!1 &1682572040
GameObject:
  m_ObjectHideFlags: 0
  m_CorrespondingSourceObject: {fileID: 0}
  m_PrefabInstance: {fileID: 0}
  m_PrefabAsset: {fileID: 0}
  serializedVersion: 6
  m_Component:
  - component: {fileID: 1682572041}
  - component: {fileID: 1682572043}
  - component: {fileID: 1682572042}
  - component: {fileID: 1682572044}
  m_Layer: 0
  m_Name: DrawPile
  m_TagString: Untagged
  m_Icon: {fileID: 0}
  m_NavMeshLayer: 0
  m_StaticEditorFlags: 0
  m_IsActive: 1
--- !u!4 &1682572041
Transform:
  m_ObjectHideFlags: 0
  m_CorrespondingSourceObject: {fileID: 0}
  m_PrefabInstance: {fileID: 0}
  m_PrefabAsset: {fileID: 0}
  m_GameObject: {fileID: 1682572040}
  serializedVersion: 2
  m_LocalRotation: {x: 0, y: 0, z: 0, w: 1}
  m_LocalPosition: {x: -13.36, y: -7.31, z: -0.5341687}
  m_LocalScale: {x: 1, y: 1, z: 1}
  m_ConstrainProportionsScale: 0
  m_Children:
  - {fileID: 384628410}
  m_Father: {fileID: 0}
  m_LocalEulerAnglesHint: {x: 0, y: 0, z: 0}
--- !u!114 &1682572042
MonoBehaviour:
  m_ObjectHideFlags: 0
  m_CorrespondingSourceObject: {fileID: 0}
  m_PrefabInstance: {fileID: 0}
  m_PrefabAsset: {fileID: 0}
  m_GameObject: {fileID: 1682572040}
  m_Enabled: 1
  m_EditorHideFlags: 0
  m_Script: {fileID: 11500000, guid: d2fe5546f775c47d2820aa5e8a715f53, type: 3}
  m_Name: 
  m_EditorClassIdentifier: 
  _data:
    _json: '{"nest":{"source":"Macro","macro":0,"embed":null}}'
    _objectReferences:
    - {fileID: 11400000, guid: b1fb99d7941d60d44ac7b1eb5ae0742a, type: 2}
--- !u!114 &1682572043
MonoBehaviour:
  m_ObjectHideFlags: 0
  m_CorrespondingSourceObject: {fileID: 0}
  m_PrefabInstance: {fileID: 0}
  m_PrefabAsset: {fileID: 0}
  m_GameObject: {fileID: 1682572040}
  m_Enabled: 1
  m_EditorHideFlags: 0
  m_Script: {fileID: 11500000, guid: e741851cba3ad425c91ecf922cc6b379, type: 3}
  m_Name: 
  m_EditorClassIdentifier: 
  _data:
    _json: '{"declarations":{"Kind":"Object","collection":{"$content":[],"$version":"A"},"$version":"A"}}'
    _objectReferences: []
--- !u!114 &1682572044
MonoBehaviour:
  m_ObjectHideFlags: 0
  m_CorrespondingSourceObject: {fileID: 0}
  m_PrefabInstance: {fileID: 0}
  m_PrefabAsset: {fileID: 0}
  m_GameObject: {fileID: 1682572040}
  m_Enabled: 1
  m_EditorHideFlags: 0
  m_Script: {fileID: 11500000, guid: d2fe5546f775c47d2820aa5e8a715f53, type: 3}
  m_Name: 
  m_EditorClassIdentifier: 
  _data:
    _json: '{"nest":{"source":"Macro","macro":0,"embed":null}}'
    _objectReferences:
    - {fileID: 11400000, guid: 3ff93af9b082607458d48dd860c56357, type: 2}
--- !u!1 &1894471444
GameObject:
  m_ObjectHideFlags: 0
  m_CorrespondingSourceObject: {fileID: 0}
  m_PrefabInstance: {fileID: 0}
  m_PrefabAsset: {fileID: 0}
  serializedVersion: 6
  m_Component:
  - component: {fileID: 1894471445}
  - component: {fileID: 1894471447}
  - component: {fileID: 1894471446}
  - component: {fileID: 1894471448}
  m_Layer: 7
  m_Name: Tilemap
  m_TagString: Untagged
  m_Icon: {fileID: 0}
  m_NavMeshLayer: 0
  m_StaticEditorFlags: 0
  m_IsActive: 1
--- !u!4 &1894471445
Transform:
  m_ObjectHideFlags: 0
  m_CorrespondingSourceObject: {fileID: 0}
  m_PrefabInstance: {fileID: 0}
  m_PrefabAsset: {fileID: 0}
  m_GameObject: {fileID: 1894471444}
  serializedVersion: 2
  m_LocalRotation: {x: -0, y: -0, z: -0, w: 1}
  m_LocalPosition: {x: 0, y: 0, z: 0}
  m_LocalScale: {x: 1, y: 1, z: 1}
  m_ConstrainProportionsScale: 0
  m_Children: []
  m_Father: {fileID: 1674833961}
  m_LocalEulerAnglesHint: {x: 0, y: 0, z: 0}
--- !u!483693784 &1894471446
TilemapRenderer:
  m_ObjectHideFlags: 0
  m_CorrespondingSourceObject: {fileID: 0}
  m_PrefabInstance: {fileID: 0}
  m_PrefabAsset: {fileID: 0}
  m_GameObject: {fileID: 1894471444}
  m_Enabled: 1
  m_CastShadows: 0
  m_ReceiveShadows: 0
  m_DynamicOccludee: 1
  m_StaticShadowCaster: 0
  m_MotionVectors: 1
  m_LightProbeUsage: 0
  m_ReflectionProbeUsage: 0
  m_RayTracingMode: 0
  m_RayTraceProcedural: 0
  m_RayTracingAccelStructBuildFlagsOverride: 0
  m_RayTracingAccelStructBuildFlags: 1
  m_SmallMeshCulling: 1
  m_RenderingLayerMask: 0
  m_RendererPriority: 0
  m_Materials:
  - {fileID: 2100000, guid: b740b8cf9061eba4b935bd6a78add01d, type: 2}
  m_StaticBatchInfo:
    firstSubMesh: 0
    subMeshCount: 0
  m_StaticBatchRoot: {fileID: 0}
  m_ProbeAnchor: {fileID: 0}
  m_LightProbeVolumeOverride: {fileID: 0}
  m_ScaleInLightmap: 1
  m_ReceiveGI: 1
  m_PreserveUVs: 0
  m_IgnoreNormalsForChartDetection: 0
  m_ImportantGI: 0
  m_StitchLightmapSeams: 1
  m_SelectedEditorRenderState: 0
  m_MinimumChartSize: 4
  m_AutoUVMaxDistance: 0.5
  m_AutoUVMaxAngle: 89
  m_LightmapParameters: {fileID: 0}
  m_SortingLayerID: 0
  m_SortingLayer: 0
  m_SortingOrder: -1
  m_ChunkSize: {x: 32, y: 32, z: 32}
  m_ChunkCullingBounds: {x: 0, y: 0, z: 0}
  m_MaxChunkCount: 16
  m_MaxFrameAge: 16
  m_SortOrder: 0
  m_Mode: 0
  m_DetectChunkCullingBounds: 0
  m_MaskInteraction: 0
--- !u!1839735485 &1894471447
Tilemap:
  m_ObjectHideFlags: 0
  m_CorrespondingSourceObject: {fileID: 0}
  m_PrefabInstance: {fileID: 0}
  m_PrefabAsset: {fileID: 0}
  m_GameObject: {fileID: 1894471444}
  m_Enabled: 1
  m_Tiles:
  - first: {x: -2, y: -2, z: 0}
    second:
      serializedVersion: 2
      m_TileIndex: 0
      m_TileSpriteIndex: 0
      m_TileMatrixIndex: 0
      m_TileColorIndex: 0
      m_TileObjectToInstantiateIndex: 65535
      dummyAlignment: 0
      m_AllTileFlags: 1073741825
  - first: {x: -1, y: -2, z: 0}
    second:
      serializedVersion: 2
      m_TileIndex: 0
      m_TileSpriteIndex: 0
      m_TileMatrixIndex: 0
      m_TileColorIndex: 0
      m_TileObjectToInstantiateIndex: 65535
      dummyAlignment: 0
      m_AllTileFlags: 1073741825
  - first: {x: 0, y: -2, z: 0}
    second:
      serializedVersion: 2
      m_TileIndex: 0
      m_TileSpriteIndex: 0
      m_TileMatrixIndex: 0
      m_TileColorIndex: 0
      m_TileObjectToInstantiateIndex: 65535
      dummyAlignment: 0
      m_AllTileFlags: 1073741825
  - first: {x: 1, y: -2, z: 0}
    second:
      serializedVersion: 2
      m_TileIndex: 0
      m_TileSpriteIndex: 0
      m_TileMatrixIndex: 0
      m_TileColorIndex: 0
      m_TileObjectToInstantiateIndex: 65535
      dummyAlignment: 0
      m_AllTileFlags: 1073741825
  - first: {x: 2, y: -2, z: 0}
    second:
      serializedVersion: 2
      m_TileIndex: 0
      m_TileSpriteIndex: 0
      m_TileMatrixIndex: 0
      m_TileColorIndex: 0
      m_TileObjectToInstantiateIndex: 65535
      dummyAlignment: 0
      m_AllTileFlags: 1073741825
  - first: {x: -2, y: -1, z: 0}
    second:
      serializedVersion: 2
      m_TileIndex: 0
      m_TileSpriteIndex: 0
      m_TileMatrixIndex: 0
      m_TileColorIndex: 0
      m_TileObjectToInstantiateIndex: 65535
      dummyAlignment: 0
      m_AllTileFlags: 1073741825
  - first: {x: -1, y: -1, z: 0}
    second:
      serializedVersion: 2
      m_TileIndex: 0
      m_TileSpriteIndex: 0
      m_TileMatrixIndex: 0
      m_TileColorIndex: 0
      m_TileObjectToInstantiateIndex: 65535
      dummyAlignment: 0
      m_AllTileFlags: 1073741825
  - first: {x: 0, y: -1, z: 0}
    second:
      serializedVersion: 2
      m_TileIndex: 0
      m_TileSpriteIndex: 0
      m_TileMatrixIndex: 0
      m_TileColorIndex: 0
      m_TileObjectToInstantiateIndex: 65535
      dummyAlignment: 0
      m_AllTileFlags: 1073741825
  - first: {x: 1, y: -1, z: 0}
    second:
      serializedVersion: 2
      m_TileIndex: 0
      m_TileSpriteIndex: 0
      m_TileMatrixIndex: 0
      m_TileColorIndex: 0
      m_TileObjectToInstantiateIndex: 65535
      dummyAlignment: 0
      m_AllTileFlags: 1073741825
  - first: {x: 2, y: -1, z: 0}
    second:
      serializedVersion: 2
      m_TileIndex: 0
      m_TileSpriteIndex: 0
      m_TileMatrixIndex: 0
      m_TileColorIndex: 0
      m_TileObjectToInstantiateIndex: 65535
      dummyAlignment: 0
      m_AllTileFlags: 1073741825
  - first: {x: -2, y: 0, z: 0}
    second:
      serializedVersion: 2
      m_TileIndex: 0
      m_TileSpriteIndex: 0
      m_TileMatrixIndex: 0
      m_TileColorIndex: 0
      m_TileObjectToInstantiateIndex: 65535
      dummyAlignment: 0
      m_AllTileFlags: 1073741825
  - first: {x: -1, y: 0, z: 0}
    second:
      serializedVersion: 2
      m_TileIndex: 0
      m_TileSpriteIndex: 0
      m_TileMatrixIndex: 0
      m_TileColorIndex: 0
      m_TileObjectToInstantiateIndex: 65535
      dummyAlignment: 0
      m_AllTileFlags: 1073741825
  - first: {x: 0, y: 0, z: 0}
    second:
      serializedVersion: 2
      m_TileIndex: 0
      m_TileSpriteIndex: 0
      m_TileMatrixIndex: 0
      m_TileColorIndex: 0
      m_TileObjectToInstantiateIndex: 65535
      dummyAlignment: 0
      m_AllTileFlags: 1073741825
  - first: {x: 1, y: 0, z: 0}
    second:
      serializedVersion: 2
      m_TileIndex: 0
      m_TileSpriteIndex: 0
      m_TileMatrixIndex: 0
      m_TileColorIndex: 0
      m_TileObjectToInstantiateIndex: 65535
      dummyAlignment: 0
      m_AllTileFlags: 1073741825
  - first: {x: 2, y: 0, z: 0}
    second:
      serializedVersion: 2
      m_TileIndex: 0
      m_TileSpriteIndex: 0
      m_TileMatrixIndex: 0
      m_TileColorIndex: 0
      m_TileObjectToInstantiateIndex: 65535
      dummyAlignment: 0
      m_AllTileFlags: 1073741825
  - first: {x: -2, y: 1, z: 0}
    second:
      serializedVersion: 2
      m_TileIndex: 0
      m_TileSpriteIndex: 0
      m_TileMatrixIndex: 0
      m_TileColorIndex: 0
      m_TileObjectToInstantiateIndex: 65535
      dummyAlignment: 0
      m_AllTileFlags: 1073741825
  - first: {x: -1, y: 1, z: 0}
    second:
      serializedVersion: 2
      m_TileIndex: 0
      m_TileSpriteIndex: 0
      m_TileMatrixIndex: 0
      m_TileColorIndex: 0
      m_TileObjectToInstantiateIndex: 65535
      dummyAlignment: 0
      m_AllTileFlags: 1073741825
  - first: {x: 0, y: 1, z: 0}
    second:
      serializedVersion: 2
      m_TileIndex: 0
      m_TileSpriteIndex: 0
      m_TileMatrixIndex: 0
      m_TileColorIndex: 0
      m_TileObjectToInstantiateIndex: 65535
      dummyAlignment: 0
      m_AllTileFlags: 1073741825
  - first: {x: 1, y: 1, z: 0}
    second:
      serializedVersion: 2
      m_TileIndex: 0
      m_TileSpriteIndex: 0
      m_TileMatrixIndex: 0
      m_TileColorIndex: 0
      m_TileObjectToInstantiateIndex: 65535
      dummyAlignment: 0
      m_AllTileFlags: 1073741825
  - first: {x: 2, y: 1, z: 0}
    second:
      serializedVersion: 2
      m_TileIndex: 0
      m_TileSpriteIndex: 0
      m_TileMatrixIndex: 0
      m_TileColorIndex: 0
      m_TileObjectToInstantiateIndex: 65535
      dummyAlignment: 0
      m_AllTileFlags: 1073741825
  - first: {x: -2, y: 2, z: 0}
    second:
      serializedVersion: 2
      m_TileIndex: 0
      m_TileSpriteIndex: 0
      m_TileMatrixIndex: 0
      m_TileColorIndex: 0
      m_TileObjectToInstantiateIndex: 65535
      dummyAlignment: 0
      m_AllTileFlags: 1073741825
  - first: {x: -1, y: 2, z: 0}
    second:
      serializedVersion: 2
      m_TileIndex: 0
      m_TileSpriteIndex: 0
      m_TileMatrixIndex: 0
      m_TileColorIndex: 0
      m_TileObjectToInstantiateIndex: 65535
      dummyAlignment: 0
      m_AllTileFlags: 1073741825
  - first: {x: 0, y: 2, z: 0}
    second:
      serializedVersion: 2
      m_TileIndex: 0
      m_TileSpriteIndex: 0
      m_TileMatrixIndex: 0
      m_TileColorIndex: 0
      m_TileObjectToInstantiateIndex: 65535
      dummyAlignment: 0
      m_AllTileFlags: 1073741825
  - first: {x: 1, y: 2, z: 0}
    second:
      serializedVersion: 2
      m_TileIndex: 0
      m_TileSpriteIndex: 0
      m_TileMatrixIndex: 0
      m_TileColorIndex: 0
      m_TileObjectToInstantiateIndex: 65535
      dummyAlignment: 0
      m_AllTileFlags: 1073741825
  - first: {x: 2, y: 2, z: 0}
    second:
      serializedVersion: 2
      m_TileIndex: 0
      m_TileSpriteIndex: 0
      m_TileMatrixIndex: 0
      m_TileColorIndex: 0
      m_TileObjectToInstantiateIndex: 65535
      dummyAlignment: 0
      m_AllTileFlags: 1073741825
  m_AnimatedTiles: {}
  m_TileAssetArray:
  - m_RefCount: 25
    m_Data: {fileID: 11400000, guid: 79bebd50450fa3f478120f55fc99b253, type: 2}
  m_TileSpriteArray:
  - m_RefCount: 25
    m_Data: {fileID: 21300000, guid: 54b8e0982ac7a2c48aad46593980dbc8, type: 3}
  m_TileMatrixArray:
  - m_RefCount: 25
    m_Data:
      e00: 1
      e01: 0
      e02: 0
      e03: 0
      e10: 0
      e11: 1
      e12: 0
      e13: 0
      e20: 0
      e21: 0
      e22: 1
      e23: 0
      e30: 0
      e31: 0
      e32: 0
      e33: 1
  m_TileColorArray:
  - m_RefCount: 25
    m_Data: {r: 1, g: 1, b: 1, a: 1}
  m_TileObjectToInstantiateArray: []
  m_AnimationFrameRate: 1
  m_Color: {r: 1, g: 1, b: 1, a: 1}
  m_Origin: {x: -11, y: -3, z: 0}
  m_Size: {x: 18, y: 6, z: 1}
  m_TileAnchor: {x: 0, y: 0, z: 0}
  m_TileOrientation: 0
  m_TileOrientationMatrix:
    e00: 1
    e01: 0
    e02: 0
    e03: 0
    e10: 0
    e11: 1
    e12: 0
    e13: 0
    e20: 0
    e21: 0
    e22: 1
    e23: 0
    e30: 0
    e31: 0
    e32: 0
    e33: 1
--- !u!19719996 &1894471448
TilemapCollider2D:
  m_ObjectHideFlags: 0
  m_CorrespondingSourceObject: {fileID: 0}
  m_PrefabInstance: {fileID: 0}
  m_PrefabAsset: {fileID: 0}
  m_GameObject: {fileID: 1894471444}
  m_Enabled: 0
  serializedVersion: 3
  m_Density: 1
  m_Material: {fileID: 0}
  m_IncludeLayers:
    serializedVersion: 2
    m_Bits: 0
  m_ExcludeLayers:
    serializedVersion: 2
    m_Bits: 0
  m_LayerOverridePriority: 0
  m_ForceSendLayers:
    serializedVersion: 2
    m_Bits: 4294967295
  m_ForceReceiveLayers:
    serializedVersion: 2
    m_Bits: 4294967295
  m_ContactCaptureLayers:
    serializedVersion: 2
    m_Bits: 4294967295
  m_CallbackLayers:
    serializedVersion: 2
    m_Bits: 4294967295
  m_IsTrigger: 1
  m_UsedByEffector: 0
  m_CompositeOperation: 0
  m_CompositeOrder: 0
  m_Offset: {x: 0, y: 0}
  m_MaximumTileChangeCount: 1000
  m_ExtrusionFactor: 0
  m_UseDelaunayMesh: 0
--- !u!1 &1901392703
GameObject:
  m_ObjectHideFlags: 0
  m_CorrespondingSourceObject: {fileID: 0}
  m_PrefabInstance: {fileID: 0}
  m_PrefabAsset: {fileID: 0}
  serializedVersion: 6
  m_Component:
  - component: {fileID: 1901392706}
  - component: {fileID: 1901392705}
  - component: {fileID: 1901392704}
  m_Layer: 0
  m_Name: VisualScripting SceneVariables
  m_TagString: Untagged
  m_Icon: {fileID: 0}
  m_NavMeshLayer: 0
  m_StaticEditorFlags: 0
  m_IsActive: 1
--- !u!114 &1901392704
MonoBehaviour:
  m_ObjectHideFlags: 0
  m_CorrespondingSourceObject: {fileID: 0}
  m_PrefabInstance: {fileID: 0}
  m_PrefabAsset: {fileID: 0}
  m_GameObject: {fileID: 1901392703}
  m_Enabled: 1
  m_EditorHideFlags: 0
  m_Script: {fileID: 11500000, guid: 765181c9ef4b24d32a4f7cbd2ef370dc, type: 3}
  m_Name: 
  m_EditorClassIdentifier: 
--- !u!114 &1901392705
MonoBehaviour:
  m_ObjectHideFlags: 0
  m_CorrespondingSourceObject: {fileID: 0}
  m_PrefabInstance: {fileID: 0}
  m_PrefabAsset: {fileID: 0}
  m_GameObject: {fileID: 1901392703}
  m_Enabled: 1
  m_EditorHideFlags: 0
  m_Script: {fileID: 11500000, guid: e741851cba3ad425c91ecf922cc6b379, type: 3}
  m_Name: 
  m_EditorClassIdentifier: 
  _data:
    _json: '{"declarations":{"Kind":"Scene","collection":{"$content":[{"name":"DashCount","value":{"$content":2,"$type":"System.Int32"},"typeHandle":{"Identification":"System.Int32,
      mscorlib, Version=4.0.0.0, Culture=neutral, PublicKeyToken=b77a5c561934e089","$version":"A"},"$version":"A"},{"name":"currentHand","value":{"$content":"ExampleCard","$type":"Card"},"typeHandle":{"Identification":"Card,
      Assembly-CSharp, Version=0.0.0.0, Culture=neutral, PublicKeyToken=null","$version":"A"},"$version":"A"},{"name":"Cards","value":{"$content":[{"$content":0,"$type":"UnityEngine.Object"},{"$content":1,"$type":"UnityEngine.Object"}],"$type":"Unity.VisualScripting.AotList"},"typeHandle":{"Identification":"Unity.VisualScripting.AotList,
      Unity.VisualScripting.Core, Version=0.0.0.0, Culture=neutral, PublicKeyToken=null","$version":"A"},"$version":"A"}],"$version":"A"},"$version":"A"}}'
    _objectReferences:
    - {fileID: 572576073498266423, guid: a82a6ee00b05c4e49b7cff6d63cd49e7, type: 3}
    - {fileID: 572576073498266423, guid: 95384323f9c22aa48932d02ea34f67b8, type: 3}
--- !u!4 &1901392706
Transform:
  m_ObjectHideFlags: 0
  m_CorrespondingSourceObject: {fileID: 0}
  m_PrefabInstance: {fileID: 0}
  m_PrefabAsset: {fileID: 0}
  m_GameObject: {fileID: 1901392703}
  serializedVersion: 2
  m_LocalRotation: {x: 0, y: 0, z: 0, w: 1}
  m_LocalPosition: {x: 0, y: 0, z: 0}
  m_LocalScale: {x: 1, y: 1, z: 1}
  m_ConstrainProportionsScale: 0
  m_Children: []
  m_Father: {fileID: 0}
  m_LocalEulerAnglesHint: {x: 0, y: 0, z: 0}
--- !u!1 &2000750566
GameObject:
  m_ObjectHideFlags: 0
  m_CorrespondingSourceObject: {fileID: 0}
  m_PrefabInstance: {fileID: 0}
  m_PrefabAsset: {fileID: 0}
  serializedVersion: 6
  m_Component:
  - component: {fileID: 2000750567}
  - component: {fileID: 2000750569}
  - component: {fileID: 2000750568}
  - component: {fileID: 2000750571}
  - component: {fileID: 2000750570}
  - component: {fileID: 2000750572}
  m_Layer: 0
  m_Name: Text (TMP)
  m_TagString: Untagged
  m_Icon: {fileID: 0}
  m_NavMeshLayer: 0
  m_StaticEditorFlags: 0
  m_IsActive: 1
--- !u!224 &2000750567
RectTransform:
  m_ObjectHideFlags: 0
  m_CorrespondingSourceObject: {fileID: 0}
  m_PrefabInstance: {fileID: 0}
  m_PrefabAsset: {fileID: 0}
  m_GameObject: {fileID: 2000750566}
  m_LocalRotation: {x: 0, y: 0, z: 0, w: 1}
  m_LocalPosition: {x: 0, y: 0, z: 0}
  m_LocalScale: {x: 1, y: 1, z: 1}
  m_ConstrainProportionsScale: 0
  m_Children: []
  m_Father: {fileID: 380271646}
  m_LocalEulerAnglesHint: {x: 0, y: 0, z: 0}
  m_AnchorMin: {x: 1, y: 1}
  m_AnchorMax: {x: 1, y: 1}
  m_AnchoredPosition: {x: 0, y: 0}
  m_SizeDelta: {x: 200, y: 50}
  m_Pivot: {x: 1, y: 1}
--- !u!114 &2000750568
MonoBehaviour:
  m_ObjectHideFlags: 0
  m_CorrespondingSourceObject: {fileID: 0}
  m_PrefabInstance: {fileID: 0}
  m_PrefabAsset: {fileID: 0}
  m_GameObject: {fileID: 2000750566}
  m_Enabled: 1
  m_EditorHideFlags: 0
  m_Script: {fileID: 11500000, guid: f4688fdb7df04437aeb418b961361dc5, type: 3}
  m_Name: 
  m_EditorClassIdentifier: 
  m_Material: {fileID: 0}
  m_Color: {r: 1, g: 1, b: 1, a: 1}
  m_RaycastTarget: 1
  m_RaycastPadding: {x: 0, y: 0, z: 0, w: 0}
  m_Maskable: 1
  m_OnCullStateChanged:
    m_PersistentCalls:
      m_Calls: []
  m_text: Turn 1/15
  m_isRightToLeft: 0
  m_fontAsset: {fileID: 11400000, guid: 8f586378b4e144a9851e7b34d9b748ee, type: 2}
  m_sharedMaterial: {fileID: 2180264, guid: 8f586378b4e144a9851e7b34d9b748ee, type: 2}
  m_fontSharedMaterials: []
  m_fontMaterial: {fileID: 0}
  m_fontMaterials: []
  m_fontColor32:
    serializedVersion: 2
    rgba: 4294967295
  m_fontColor: {r: 1, g: 1, b: 1, a: 1}
  m_enableVertexGradient: 0
  m_colorMode: 3
  m_fontColorGradient:
    topLeft: {r: 1, g: 1, b: 1, a: 1}
    topRight: {r: 1, g: 1, b: 1, a: 1}
    bottomLeft: {r: 1, g: 1, b: 1, a: 1}
    bottomRight: {r: 1, g: 1, b: 1, a: 1}
  m_fontColorGradientPreset: {fileID: 0}
  m_spriteAsset: {fileID: 0}
  m_tintAllSprites: 0
  m_StyleSheet: {fileID: 0}
  m_TextStyleHashCode: -1183493901
  m_overrideHtmlColors: 0
  m_faceColor:
    serializedVersion: 2
    rgba: 4294967295
  m_fontSize: 36
  m_fontSizeBase: 36
  m_fontWeight: 400
  m_enableAutoSizing: 0
  m_fontSizeMin: 18
  m_fontSizeMax: 72
  m_fontStyle: 0
  m_HorizontalAlignment: 1
  m_VerticalAlignment: 256
  m_textAlignment: 65535
  m_characterSpacing: 0
  m_wordSpacing: 0
  m_lineSpacing: 0
  m_lineSpacingMax: 0
  m_paragraphSpacing: 0
  m_charWidthMaxAdj: 0
  m_TextWrappingMode: 1
  m_wordWrappingRatios: 0.4
  m_overflowMode: 0
  m_linkedTextComponent: {fileID: 0}
  parentLinkedComponent: {fileID: 0}
  m_enableKerning: 0
  m_ActiveFontFeatures: 6e72656b
  m_enableExtraPadding: 0
  checkPaddingRequired: 0
  m_isRichText: 1
  m_EmojiFallbackSupport: 1
  m_parseCtrlCharacters: 1
  m_isOrthographic: 1
  m_isCullingEnabled: 0
  m_horizontalMapping: 0
  m_verticalMapping: 0
  m_uvLineOffset: 0
  m_geometrySortingOrder: 0
  m_IsTextObjectScaleStatic: 0
  m_VertexBufferAutoSizeReduction: 0
  m_useMaxVisibleDescender: 1
  m_pageToDisplay: 1
  m_margin: {x: 0, y: 0, z: 0, w: 0}
  m_isUsingLegacyAnimationComponent: 0
  m_isVolumetricText: 0
  m_hasFontAssetChanged: 0
  m_baseMaterial: {fileID: 0}
  m_maskOffset: {x: 0, y: 0, z: 0, w: 0}
--- !u!222 &2000750569
CanvasRenderer:
  m_ObjectHideFlags: 0
  m_CorrespondingSourceObject: {fileID: 0}
  m_PrefabInstance: {fileID: 0}
  m_PrefabAsset: {fileID: 0}
  m_GameObject: {fileID: 2000750566}
  m_CullTransparentMesh: 1
--- !u!114 &2000750570
MonoBehaviour:
  m_ObjectHideFlags: 0
  m_CorrespondingSourceObject: {fileID: 0}
  m_PrefabInstance: {fileID: 0}
  m_PrefabAsset: {fileID: 0}
  m_GameObject: {fileID: 2000750566}
  m_Enabled: 1
  m_EditorHideFlags: 0
  m_Script: {fileID: 11500000, guid: d2fe5546f775c47d2820aa5e8a715f53, type: 3}
  m_Name: 
  m_EditorClassIdentifier: 
  _data:
    _json: '{"nest":{"source":"Macro","macro":0,"embed":null}}'
    _objectReferences:
    - {fileID: 11400000, guid: 4e3948578713df343a9b94793e782970, type: 2}
--- !u!114 &2000750571
MonoBehaviour:
  m_ObjectHideFlags: 0
  m_CorrespondingSourceObject: {fileID: 0}
  m_PrefabInstance: {fileID: 0}
  m_PrefabAsset: {fileID: 0}
  m_GameObject: {fileID: 2000750566}
  m_Enabled: 1
  m_EditorHideFlags: 0
  m_Script: {fileID: 11500000, guid: e741851cba3ad425c91ecf922cc6b379, type: 3}
  m_Name: 
  m_EditorClassIdentifier: 
  _data:
    _json: '{"declarations":{"Kind":"Object","collection":{"$content":[],"$version":"A"},"$version":"A"}}'
    _objectReferences: []
--- !u!114 &2000750572
MonoBehaviour:
  m_ObjectHideFlags: 0
  m_CorrespondingSourceObject: {fileID: 0}
  m_PrefabInstance: {fileID: 0}
  m_PrefabAsset: {fileID: 0}
  m_GameObject: {fileID: 2000750566}
  m_Enabled: 1
  m_EditorHideFlags: 0
  m_Script: {fileID: 11500000, guid: d2fe5546f775c47d2820aa5e8a715f53, type: 3}
  m_Name: 
  m_EditorClassIdentifier: 
  _data:
    _json: '{"nest":{"source":"Macro","macro":0,"embed":null}}'
    _objectReferences:
    - {fileID: 11400000, guid: faa8290277dcfa64bb0df01d1ef4ca2d, type: 2}
--- !u!1 &2026480945
GameObject:
  m_ObjectHideFlags: 0
  m_CorrespondingSourceObject: {fileID: 0}
  m_PrefabInstance: {fileID: 0}
  m_PrefabAsset: {fileID: 0}
  serializedVersion: 6
  m_Component:
  - component: {fileID: 2026480948}
  - component: {fileID: 2026480947}
  - component: {fileID: 2026480946}
  m_Layer: 0
  m_Name: EventSystem
  m_TagString: Untagged
  m_Icon: {fileID: 0}
  m_NavMeshLayer: 0
  m_StaticEditorFlags: 0
  m_IsActive: 1
--- !u!114 &2026480946
MonoBehaviour:
  m_ObjectHideFlags: 0
  m_CorrespondingSourceObject: {fileID: 0}
  m_PrefabInstance: {fileID: 0}
  m_PrefabAsset: {fileID: 0}
  m_GameObject: {fileID: 2026480945}
  m_Enabled: 1
  m_EditorHideFlags: 0
  m_Script: {fileID: 11500000, guid: 01614664b831546d2ae94a42149d80ac, type: 3}
  m_Name: 
  m_EditorClassIdentifier: 
  m_SendPointerHoverToParent: 1
  m_MoveRepeatDelay: 0.5
  m_MoveRepeatRate: 0.1
  m_XRTrackingOrigin: {fileID: 0}
  m_ActionsAsset: {fileID: -944628639613478452, guid: ca9f5fa95ffab41fb9a615ab714db018, type: 3}
  m_PointAction: {fileID: -1654692200621890270, guid: ca9f5fa95ffab41fb9a615ab714db018, type: 3}
  m_MoveAction: {fileID: -8784545083839296357, guid: ca9f5fa95ffab41fb9a615ab714db018, type: 3}
  m_SubmitAction: {fileID: 392368643174621059, guid: ca9f5fa95ffab41fb9a615ab714db018, type: 3}
  m_CancelAction: {fileID: 7727032971491509709, guid: ca9f5fa95ffab41fb9a615ab714db018, type: 3}
  m_LeftClickAction: {fileID: 3001919216989983466, guid: ca9f5fa95ffab41fb9a615ab714db018, type: 3}
  m_MiddleClickAction: {fileID: -2185481485913320682, guid: ca9f5fa95ffab41fb9a615ab714db018, type: 3}
  m_RightClickAction: {fileID: -4090225696740746782, guid: ca9f5fa95ffab41fb9a615ab714db018, type: 3}
  m_ScrollWheelAction: {fileID: 6240969308177333660, guid: ca9f5fa95ffab41fb9a615ab714db018, type: 3}
  m_TrackedDevicePositionAction: {fileID: 6564999863303420839, guid: ca9f5fa95ffab41fb9a615ab714db018, type: 3}
  m_TrackedDeviceOrientationAction: {fileID: 7970375526676320489, guid: ca9f5fa95ffab41fb9a615ab714db018, type: 3}
  m_DeselectOnBackgroundClick: 1
  m_PointerBehavior: 0
  m_CursorLockBehavior: 0
  m_ScrollDeltaPerTick: 6
--- !u!114 &2026480947
MonoBehaviour:
  m_ObjectHideFlags: 0
  m_CorrespondingSourceObject: {fileID: 0}
  m_PrefabInstance: {fileID: 0}
  m_PrefabAsset: {fileID: 0}
  m_GameObject: {fileID: 2026480945}
  m_Enabled: 1
  m_EditorHideFlags: 0
  m_Script: {fileID: 11500000, guid: 76c392e42b5098c458856cdf6ecaaaa1, type: 3}
  m_Name: 
  m_EditorClassIdentifier: 
  m_FirstSelected: {fileID: 0}
  m_sendNavigationEvents: 1
  m_DragThreshold: 10
--- !u!4 &2026480948
Transform:
  m_ObjectHideFlags: 0
  m_CorrespondingSourceObject: {fileID: 0}
  m_PrefabInstance: {fileID: 0}
  m_PrefabAsset: {fileID: 0}
  m_GameObject: {fileID: 2026480945}
  serializedVersion: 2
  m_LocalRotation: {x: 0, y: 0, z: 0, w: 1}
  m_LocalPosition: {x: 0, y: 0, z: 0}
  m_LocalScale: {x: 1, y: 1, z: 1}
  m_ConstrainProportionsScale: 0
  m_Children: []
  m_Father: {fileID: 0}
  m_LocalEulerAnglesHint: {x: 0, y: 0, z: 0}
<<<<<<< HEAD
=======
--- !u!1001 &2144268973
PrefabInstance:
  m_ObjectHideFlags: 0
  serializedVersion: 2
  m_Modification:
    serializedVersion: 3
    m_TransformParent: {fileID: 126252355}
    m_Modifications:
    - target: {fileID: 572576073498266423, guid: 95384323f9c22aa48932d02ea34f67b8, type: 3}
      propertyPath: m_Name
      value: DashCard (1)
      objectReference: {fileID: 0}
    - target: {fileID: 572576073498266423, guid: 95384323f9c22aa48932d02ea34f67b8, type: 3}
      propertyPath: m_IsActive
      value: 0
      objectReference: {fileID: 0}
    - target: {fileID: 6665273419589620142, guid: 95384323f9c22aa48932d02ea34f67b8, type: 3}
      propertyPath: m_LocalPosition.x
      value: 0.000000040978
      objectReference: {fileID: 0}
    - target: {fileID: 6665273419589620142, guid: 95384323f9c22aa48932d02ea34f67b8, type: 3}
      propertyPath: m_LocalPosition.y
      value: 0
      objectReference: {fileID: 0}
    - target: {fileID: 6665273419589620142, guid: 95384323f9c22aa48932d02ea34f67b8, type: 3}
      propertyPath: m_LocalPosition.z
      value: 0.4242
      objectReference: {fileID: 0}
    - target: {fileID: 6665273419589620142, guid: 95384323f9c22aa48932d02ea34f67b8, type: 3}
      propertyPath: m_LocalRotation.w
      value: 1
      objectReference: {fileID: 0}
    - target: {fileID: 6665273419589620142, guid: 95384323f9c22aa48932d02ea34f67b8, type: 3}
      propertyPath: m_LocalRotation.x
      value: 0
      objectReference: {fileID: 0}
    - target: {fileID: 6665273419589620142, guid: 95384323f9c22aa48932d02ea34f67b8, type: 3}
      propertyPath: m_LocalRotation.y
      value: 0
      objectReference: {fileID: 0}
    - target: {fileID: 6665273419589620142, guid: 95384323f9c22aa48932d02ea34f67b8, type: 3}
      propertyPath: m_LocalRotation.z
      value: 0
      objectReference: {fileID: 0}
    - target: {fileID: 6665273419589620142, guid: 95384323f9c22aa48932d02ea34f67b8, type: 3}
      propertyPath: m_LocalEulerAnglesHint.x
      value: 0
      objectReference: {fileID: 0}
    - target: {fileID: 6665273419589620142, guid: 95384323f9c22aa48932d02ea34f67b8, type: 3}
      propertyPath: m_LocalEulerAnglesHint.y
      value: 0
      objectReference: {fileID: 0}
    - target: {fileID: 6665273419589620142, guid: 95384323f9c22aa48932d02ea34f67b8, type: 3}
      propertyPath: m_LocalEulerAnglesHint.z
      value: 0
      objectReference: {fileID: 0}
    m_RemovedComponents: []
    m_RemovedGameObjects: []
    m_AddedGameObjects: []
    m_AddedComponents: []
  m_SourcePrefab: {fileID: 100100000, guid: 95384323f9c22aa48932d02ea34f67b8, type: 3}
--- !u!4 &2144268974 stripped
Transform:
  m_CorrespondingSourceObject: {fileID: 6665273419589620142, guid: 95384323f9c22aa48932d02ea34f67b8, type: 3}
  m_PrefabInstance: {fileID: 2144268973}
  m_PrefabAsset: {fileID: 0}
>>>>>>> 2125f545
--- !u!1001 &93663657161132061
PrefabInstance:
  m_ObjectHideFlags: 0
  serializedVersion: 2
  m_Modification:
    serializedVersion: 3
    m_TransformParent: {fileID: 126252355}
    m_Modifications:
    - target: {fileID: 572576073498266423, guid: 95384323f9c22aa48932d02ea34f67b8, type: 3}
      propertyPath: m_Name
      value: DashCard
      objectReference: {fileID: 0}
    - target: {fileID: 572576073498266423, guid: 95384323f9c22aa48932d02ea34f67b8, type: 3}
      propertyPath: m_IsActive
      value: 0
      objectReference: {fileID: 0}
    - target: {fileID: 6665273419589620142, guid: 95384323f9c22aa48932d02ea34f67b8, type: 3}
      propertyPath: m_LocalPosition.x
      value: 0.000000040978
      objectReference: {fileID: 0}
    - target: {fileID: 6665273419589620142, guid: 95384323f9c22aa48932d02ea34f67b8, type: 3}
      propertyPath: m_LocalPosition.y
      value: 0
      objectReference: {fileID: 0}
    - target: {fileID: 6665273419589620142, guid: 95384323f9c22aa48932d02ea34f67b8, type: 3}
      propertyPath: m_LocalPosition.z
      value: 0.4242
      objectReference: {fileID: 0}
    - target: {fileID: 6665273419589620142, guid: 95384323f9c22aa48932d02ea34f67b8, type: 3}
      propertyPath: m_LocalRotation.w
      value: 1
      objectReference: {fileID: 0}
    - target: {fileID: 6665273419589620142, guid: 95384323f9c22aa48932d02ea34f67b8, type: 3}
      propertyPath: m_LocalRotation.x
      value: 0
      objectReference: {fileID: 0}
    - target: {fileID: 6665273419589620142, guid: 95384323f9c22aa48932d02ea34f67b8, type: 3}
      propertyPath: m_LocalRotation.y
      value: 0
      objectReference: {fileID: 0}
    - target: {fileID: 6665273419589620142, guid: 95384323f9c22aa48932d02ea34f67b8, type: 3}
      propertyPath: m_LocalRotation.z
      value: 0
      objectReference: {fileID: 0}
    - target: {fileID: 6665273419589620142, guid: 95384323f9c22aa48932d02ea34f67b8, type: 3}
      propertyPath: m_LocalEulerAnglesHint.x
      value: 0
      objectReference: {fileID: 0}
    - target: {fileID: 6665273419589620142, guid: 95384323f9c22aa48932d02ea34f67b8, type: 3}
      propertyPath: m_LocalEulerAnglesHint.y
      value: 0
      objectReference: {fileID: 0}
    - target: {fileID: 6665273419589620142, guid: 95384323f9c22aa48932d02ea34f67b8, type: 3}
      propertyPath: m_LocalEulerAnglesHint.z
      value: 0
      objectReference: {fileID: 0}
    m_RemovedComponents: []
    m_RemovedGameObjects: []
    m_AddedGameObjects: []
    m_AddedComponents: []
  m_SourcePrefab: {fileID: 100100000, guid: 95384323f9c22aa48932d02ea34f67b8, type: 3}
--- !u!1001 &950037472443269168
PrefabInstance:
  m_ObjectHideFlags: 0
  serializedVersion: 2
  m_Modification:
    serializedVersion: 3
    m_TransformParent: {fileID: 0}
    m_Modifications:
    - target: {fileID: 1348497186712554093, guid: 2145e551b18a31a42ac797a159af16ba, type: 3}
      propertyPath: m_LocalPosition.x
      value: 0
      objectReference: {fileID: 0}
    - target: {fileID: 1348497186712554093, guid: 2145e551b18a31a42ac797a159af16ba, type: 3}
      propertyPath: m_LocalPosition.y
      value: 0
      objectReference: {fileID: 0}
    - target: {fileID: 1348497186712554093, guid: 2145e551b18a31a42ac797a159af16ba, type: 3}
      propertyPath: m_LocalPosition.z
      value: 0
      objectReference: {fileID: 0}
    - target: {fileID: 1348497186712554093, guid: 2145e551b18a31a42ac797a159af16ba, type: 3}
      propertyPath: m_LocalRotation.w
      value: 1
      objectReference: {fileID: 0}
    - target: {fileID: 1348497186712554093, guid: 2145e551b18a31a42ac797a159af16ba, type: 3}
      propertyPath: m_LocalRotation.x
      value: 0
      objectReference: {fileID: 0}
    - target: {fileID: 1348497186712554093, guid: 2145e551b18a31a42ac797a159af16ba, type: 3}
      propertyPath: m_LocalRotation.y
      value: 0
      objectReference: {fileID: 0}
    - target: {fileID: 1348497186712554093, guid: 2145e551b18a31a42ac797a159af16ba, type: 3}
      propertyPath: m_LocalRotation.z
      value: 0
      objectReference: {fileID: 0}
    - target: {fileID: 1348497186712554093, guid: 2145e551b18a31a42ac797a159af16ba, type: 3}
      propertyPath: m_LocalEulerAnglesHint.x
      value: 0
      objectReference: {fileID: 0}
    - target: {fileID: 1348497186712554093, guid: 2145e551b18a31a42ac797a159af16ba, type: 3}
      propertyPath: m_LocalEulerAnglesHint.y
      value: 0
      objectReference: {fileID: 0}
    - target: {fileID: 1348497186712554093, guid: 2145e551b18a31a42ac797a159af16ba, type: 3}
      propertyPath: m_LocalEulerAnglesHint.z
      value: 0
      objectReference: {fileID: 0}
    - target: {fileID: 1529409990083548810, guid: 2145e551b18a31a42ac797a159af16ba, type: 3}
      propertyPath: m_Name
      value: Player
      objectReference: {fileID: 0}
    m_RemovedComponents:
    - {fileID: -5986225142682892160, guid: 2145e551b18a31a42ac797a159af16ba, type: 3}
    m_RemovedGameObjects: []
    m_AddedGameObjects: []
    m_AddedComponents: []
  m_SourcePrefab: {fileID: 100100000, guid: 2145e551b18a31a42ac797a159af16ba, type: 3}
--- !u!1660057539 &9223372036854775807
SceneRoots:
  m_ObjectHideFlags: 0
  m_Roots:
  - {fileID: 519420032}
  - {fileID: 551756299}
  - {fileID: 1112866447}
  - {fileID: 619394802}
  - {fileID: 2026480948}
  - {fileID: 1901392706}
  - {fileID: 78664162}
  - {fileID: 950037472443269168}
  - {fileID: 1432718682}
  - {fileID: 1674833961}
  - {fileID: 1031671338}
  - {fileID: 1682572041}
  - {fileID: 818569260}
  - {fileID: 70561577}
  - {fileID: 1447217486}
  - {fileID: 280128125}<|MERGE_RESOLUTION|>--- conflicted
+++ resolved
@@ -337,12 +337,10 @@
   m_LocalScale: {x: 1, y: 1, z: 1}
   m_ConstrainProportionsScale: 0
   m_Children:
-<<<<<<< HEAD
-  - {fileID: 1091950520}
-=======
   - {fileID: 495453709}
->>>>>>> 2125f545
   - {fileID: 1008029271}
+  - {fileID: 2144268974}
+  - {fileID: 1307137462}
   m_Father: {fileID: 1031671338}
   m_LocalEulerAnglesHint: {x: 0, y: 0, z: 0}
 --- !u!1 &136777258
@@ -952,7 +950,6 @@
   m_LocalScale: {x: 1, y: 1, z: 1}
   m_ConstrainProportionsScale: 0
   m_Children:
-  - {fileID: 1307137462}
   - {fileID: 1291069708}
   m_Father: {fileID: 1682572041}
   m_LocalEulerAnglesHint: {x: 0, y: 0, z: 0}
@@ -1185,93 +1182,6 @@
   m_ConstrainProportionsScale: 0
   m_Children:
   - {fileID: 380271646}
-  m_Father: {fileID: 0}
-  m_LocalEulerAnglesHint: {x: 0, y: 0, z: 0}
---- !u!1 &551756297
-GameObject:
-  m_ObjectHideFlags: 0
-  m_CorrespondingSourceObject: {fileID: 0}
-  m_PrefabInstance: {fileID: 0}
-  m_PrefabAsset: {fileID: 0}
-  serializedVersion: 6
-  m_Component:
-  - component: {fileID: 551756299}
-  - component: {fileID: 551756298}
-  m_Layer: 0
-  m_Name: wireframe_0
-  m_TagString: Untagged
-  m_Icon: {fileID: 0}
-  m_NavMeshLayer: 0
-  m_StaticEditorFlags: 0
-  m_IsActive: 1
---- !u!212 &551756298
-SpriteRenderer:
-  m_ObjectHideFlags: 0
-  m_CorrespondingSourceObject: {fileID: 0}
-  m_PrefabInstance: {fileID: 0}
-  m_PrefabAsset: {fileID: 0}
-  m_GameObject: {fileID: 551756297}
-  m_Enabled: 1
-  m_CastShadows: 0
-  m_ReceiveShadows: 0
-  m_DynamicOccludee: 1
-  m_StaticShadowCaster: 0
-  m_MotionVectors: 1
-  m_LightProbeUsage: 1
-  m_ReflectionProbeUsage: 1
-  m_RayTracingMode: 0
-  m_RayTraceProcedural: 0
-  m_RayTracingAccelStructBuildFlagsOverride: 0
-  m_RayTracingAccelStructBuildFlags: 1
-  m_SmallMeshCulling: 1
-  m_RenderingLayerMask: 1
-  m_RendererPriority: 0
-  m_Materials:
-  - {fileID: 2100000, guid: a97c105638bdf8b4a8650670310a4cd3, type: 2}
-  m_StaticBatchInfo:
-    firstSubMesh: 0
-    subMeshCount: 0
-  m_StaticBatchRoot: {fileID: 0}
-  m_ProbeAnchor: {fileID: 0}
-  m_LightProbeVolumeOverride: {fileID: 0}
-  m_ScaleInLightmap: 1
-  m_ReceiveGI: 1
-  m_PreserveUVs: 0
-  m_IgnoreNormalsForChartDetection: 0
-  m_ImportantGI: 0
-  m_StitchLightmapSeams: 1
-  m_SelectedEditorRenderState: 0
-  m_MinimumChartSize: 4
-  m_AutoUVMaxDistance: 0.5
-  m_AutoUVMaxAngle: 89
-  m_LightmapParameters: {fileID: 0}
-  m_SortingLayerID: 0
-  m_SortingLayer: 0
-  m_SortingOrder: 0
-  m_Sprite: {fileID: -6000390684950196811, guid: 3acacecd112c27b439b7554985e3b555, type: 3}
-  m_Color: {r: 1, g: 1, b: 1, a: 1}
-  m_FlipX: 0
-  m_FlipY: 0
-  m_DrawMode: 0
-  m_Size: {x: 19.2, y: 10.8}
-  m_AdaptiveModeThreshold: 0.5
-  m_SpriteTileMode: 0
-  m_WasSpriteAssigned: 1
-  m_MaskInteraction: 0
-  m_SpriteSortPoint: 0
---- !u!4 &551756299
-Transform:
-  m_ObjectHideFlags: 0
-  m_CorrespondingSourceObject: {fileID: 0}
-  m_PrefabInstance: {fileID: 0}
-  m_PrefabAsset: {fileID: 0}
-  m_GameObject: {fileID: 551756297}
-  serializedVersion: 2
-  m_LocalRotation: {x: 0, y: 0, z: 0, w: 1}
-  m_LocalPosition: {x: 0, y: 0, z: 10}
-  m_LocalScale: {x: 1.6561174, y: 1.6561174, z: 1.6561174}
-  m_ConstrainProportionsScale: 0
-  m_Children: []
   m_Father: {fileID: 0}
   m_LocalEulerAnglesHint: {x: 0, y: 0, z: 0}
 --- !u!1 &619394800
@@ -2148,7 +2058,6 @@
   - component: {fileID: 1031671340}
   - component: {fileID: 1031671339}
   - component: {fileID: 1031671341}
-  - component: {fileID: 1031671342}
   m_Layer: 0
   m_Name: Hand
   m_TagString: Untagged
@@ -2219,84 +2128,6 @@
     _json: '{"nest":{"source":"Macro","macro":0,"embed":null}}'
     _objectReferences:
     - {fileID: 11400000, guid: 6e33c8752d426154d8d513b7012d3134, type: 2}
---- !u!114 &1031671342
-MonoBehaviour:
-  m_ObjectHideFlags: 0
-  m_CorrespondingSourceObject: {fileID: 0}
-  m_PrefabInstance: {fileID: 0}
-  m_PrefabAsset: {fileID: 0}
-  m_GameObject: {fileID: 1031671337}
-  m_Enabled: 1
-  m_EditorHideFlags: 0
-  m_Script: {fileID: 11500000, guid: d2fe5546f775c47d2820aa5e8a715f53, type: 3}
-  m_Name: 
-  m_EditorClassIdentifier: 
-  _data:
-    _json: '{"nest":{"source":"Macro","macro":0,"embed":null}}'
-    _objectReferences:
-    - {fileID: 11400000, guid: 923697d417e4f49498429fdf7f33698a, type: 2}
---- !u!1001 &1091950519
-PrefabInstance:
-  m_ObjectHideFlags: 0
-  serializedVersion: 2
-  m_Modification:
-    serializedVersion: 3
-    m_TransformParent: {fileID: 126252355}
-    m_Modifications:
-    - target: {fileID: 3353528027334149819, guid: c9d24d75827e23e47a49c270101b7cd7, type: 3}
-      propertyPath: m_Name
-      value: HideUnderDeskCard
-      objectReference: {fileID: 0}
-    - target: {fileID: 6752495121582979993, guid: c9d24d75827e23e47a49c270101b7cd7, type: 3}
-      propertyPath: m_LocalPosition.x
-      value: 0.000000040978
-      objectReference: {fileID: 0}
-    - target: {fileID: 6752495121582979993, guid: c9d24d75827e23e47a49c270101b7cd7, type: 3}
-      propertyPath: m_LocalPosition.y
-      value: 0
-      objectReference: {fileID: 0}
-    - target: {fileID: 6752495121582979993, guid: c9d24d75827e23e47a49c270101b7cd7, type: 3}
-      propertyPath: m_LocalPosition.z
-      value: 0.4242
-      objectReference: {fileID: 0}
-    - target: {fileID: 6752495121582979993, guid: c9d24d75827e23e47a49c270101b7cd7, type: 3}
-      propertyPath: m_LocalRotation.w
-      value: 1
-      objectReference: {fileID: 0}
-    - target: {fileID: 6752495121582979993, guid: c9d24d75827e23e47a49c270101b7cd7, type: 3}
-      propertyPath: m_LocalRotation.x
-      value: 0
-      objectReference: {fileID: 0}
-    - target: {fileID: 6752495121582979993, guid: c9d24d75827e23e47a49c270101b7cd7, type: 3}
-      propertyPath: m_LocalRotation.y
-      value: 0
-      objectReference: {fileID: 0}
-    - target: {fileID: 6752495121582979993, guid: c9d24d75827e23e47a49c270101b7cd7, type: 3}
-      propertyPath: m_LocalRotation.z
-      value: 0
-      objectReference: {fileID: 0}
-    - target: {fileID: 6752495121582979993, guid: c9d24d75827e23e47a49c270101b7cd7, type: 3}
-      propertyPath: m_LocalEulerAnglesHint.x
-      value: 0
-      objectReference: {fileID: 0}
-    - target: {fileID: 6752495121582979993, guid: c9d24d75827e23e47a49c270101b7cd7, type: 3}
-      propertyPath: m_LocalEulerAnglesHint.y
-      value: 0
-      objectReference: {fileID: 0}
-    - target: {fileID: 6752495121582979993, guid: c9d24d75827e23e47a49c270101b7cd7, type: 3}
-      propertyPath: m_LocalEulerAnglesHint.z
-      value: 0
-      objectReference: {fileID: 0}
-    m_RemovedComponents: []
-    m_RemovedGameObjects: []
-    m_AddedGameObjects: []
-    m_AddedComponents: []
-  m_SourcePrefab: {fileID: 100100000, guid: c9d24d75827e23e47a49c270101b7cd7, type: 3}
---- !u!4 &1091950520 stripped
-Transform:
-  m_CorrespondingSourceObject: {fileID: 6752495121582979993, guid: c9d24d75827e23e47a49c270101b7cd7, type: 3}
-  m_PrefabInstance: {fileID: 1091950519}
-  m_PrefabAsset: {fileID: 0}
 --- !u!1 &1112866444
 GameObject:
   m_ObjectHideFlags: 0
@@ -2443,7 +2274,7 @@
       objectReference: {fileID: 0}
     - target: {fileID: 6665273419589620142, guid: 95384323f9c22aa48932d02ea34f67b8, type: 3}
       propertyPath: m_LocalPosition.z
-      value: 0
+      value: 0.91894734
       objectReference: {fileID: 0}
     - target: {fileID: 6665273419589620142, guid: 95384323f9c22aa48932d02ea34f67b8, type: 3}
       propertyPath: m_LocalRotation.w
@@ -2489,7 +2320,7 @@
   serializedVersion: 2
   m_Modification:
     serializedVersion: 3
-    m_TransformParent: {fileID: 384628410}
+    m_TransformParent: {fileID: 126252355}
     m_Modifications:
     - target: {fileID: 572576073498266423, guid: 95384323f9c22aa48932d02ea34f67b8, type: 3}
       propertyPath: m_Name
@@ -2501,15 +2332,15 @@
       objectReference: {fileID: 0}
     - target: {fileID: 6665273419589620142, guid: 95384323f9c22aa48932d02ea34f67b8, type: 3}
       propertyPath: m_LocalPosition.x
-      value: 13.42
+      value: 0.000000040978
       objectReference: {fileID: 0}
     - target: {fileID: 6665273419589620142, guid: 95384323f9c22aa48932d02ea34f67b8, type: 3}
       propertyPath: m_LocalPosition.y
-      value: 0.009999752
+      value: 0
       objectReference: {fileID: 0}
     - target: {fileID: 6665273419589620142, guid: 95384323f9c22aa48932d02ea34f67b8, type: 3}
       propertyPath: m_LocalPosition.z
-      value: 0.91894734
+      value: 0.4242
       objectReference: {fileID: 0}
     - target: {fileID: 6665273419589620142, guid: 95384323f9c22aa48932d02ea34f67b8, type: 3}
       propertyPath: m_LocalRotation.w
@@ -2517,15 +2348,15 @@
       objectReference: {fileID: 0}
     - target: {fileID: 6665273419589620142, guid: 95384323f9c22aa48932d02ea34f67b8, type: 3}
       propertyPath: m_LocalRotation.x
-      value: -0
+      value: 0
       objectReference: {fileID: 0}
     - target: {fileID: 6665273419589620142, guid: 95384323f9c22aa48932d02ea34f67b8, type: 3}
       propertyPath: m_LocalRotation.y
-      value: -0
+      value: 0
       objectReference: {fileID: 0}
     - target: {fileID: 6665273419589620142, guid: 95384323f9c22aa48932d02ea34f67b8, type: 3}
       propertyPath: m_LocalRotation.z
-      value: -0
+      value: 0
       objectReference: {fileID: 0}
     - target: {fileID: 6665273419589620142, guid: 95384323f9c22aa48932d02ea34f67b8, type: 3}
       propertyPath: m_LocalEulerAnglesHint.x
@@ -4011,8 +3842,6 @@
   m_Children: []
   m_Father: {fileID: 0}
   m_LocalEulerAnglesHint: {x: 0, y: 0, z: 0}
-<<<<<<< HEAD
-=======
 --- !u!1001 &2144268973
 PrefabInstance:
   m_ObjectHideFlags: 0
@@ -4079,7 +3908,6 @@
   m_CorrespondingSourceObject: {fileID: 6665273419589620142, guid: 95384323f9c22aa48932d02ea34f67b8, type: 3}
   m_PrefabInstance: {fileID: 2144268973}
   m_PrefabAsset: {fileID: 0}
->>>>>>> 2125f545
 --- !u!1001 &93663657161132061
 PrefabInstance:
   m_ObjectHideFlags: 0
@@ -4136,6 +3964,15 @@
       propertyPath: m_LocalEulerAnglesHint.z
       value: 0
       objectReference: {fileID: 0}
+    - target: {fileID: 9155100528431847049, guid: 95384323f9c22aa48932d02ea34f67b8, type: 3}
+      propertyPath: _data._json
+      value: '{"declarations":{"Kind":"Object","collection":{"$content":[{"name":"IsSelected","value":{"$content":false,"$type":"System.Boolean"},"typeHandle":{"Identification":"System.Boolean,
+        mscorlib, Version=4.0.0.0, Culture=neutral, PublicKeyToken=b77a5c561934e089","$version":"A"},"$version":"A"},{"name":"DashMinRange","value":{"$content":2,"$type":"System.Int32"},"typeHandle":{"Identification":"System.Int32,
+        mscorlib, Version=4.0.0.0, Culture=neutral, PublicKeyToken=b77a5c561934e089","$version":"A"},"$version":"A"},{"name":"DashMaxRange","value":{"$content":4,"$type":"System.Int32"},"typeHandle":{"Identification":"System.Int32,
+        mscorlib, Version=4.0.0.0, Culture=neutral, PublicKeyToken=b77a5c561934e089","$version":"A"},"$version":"A"},{"name":"TargetPosition","value":{"x":0.0,"y":0.0,"z":0.0,"$type":"UnityEngine.Vector3"},"typeHandle":{"Identification":"UnityEngine.Vector3,
+        UnityEngine.CoreModule, Version=0.0.0.0, Culture=neutral, PublicKeyToken=null","$version":"A"},"$version":"A"},{"name":"FaceUp","value":{"$content":true,"$type":"System.Boolean"},"typeHandle":{"Identification":"System.Boolean,
+        mscorlib, Version=4.0.0.0, Culture=neutral, PublicKeyToken=b77a5c561934e089","$version":"A"},"$version":"A"}],"$version":"A"},"$version":"A"}}'
+      objectReference: {fileID: 0}
     m_RemovedComponents: []
     m_RemovedGameObjects: []
     m_AddedGameObjects: []
@@ -4204,7 +4041,6 @@
   m_ObjectHideFlags: 0
   m_Roots:
   - {fileID: 519420032}
-  - {fileID: 551756299}
   - {fileID: 1112866447}
   - {fileID: 619394802}
   - {fileID: 2026480948}
